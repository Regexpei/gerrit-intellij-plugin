apply plugin: 'java'
apply plugin: 'idea'

targetCompatibility = 1.6
sourceCompatibility = 1.6

repositories {
    mavenLocal()
    mavenCentral()
}

dependencies {
    compile ('com.google.inject:guice:4.0') {
        exclude group: 'com.google.guava', module: 'guava'
    }
    compile ('com.google.inject.extensions:guice-multibindings:4.0') {
        exclude group: 'com.google.guava', module: 'guava'
    }
<<<<<<< HEAD
    compile ('com.urswolfer.gerrit.client.rest:gerrit-rest-java-client:0.8.7') {
        exclude group: 'com.google.code.gson', module: 'gson'
=======
    compile ('com.urswolfer.gerrit.client.rest:gerrit-rest-java-client:0.8.8') {
>>>>>>> cbad8812
        exclude group: 'com.google.guava', module: 'guava'
        exclude group: 'commons-logging', module: 'commons-logging'
        exclude group: 'org.apache.httpcomponents', module: 'httpclient'
    }
    compile 'org.javassist:javassist:3.19.0-GA'

    testCompile 'org.testng:testng:6.8.7'
    testCompile 'org.easymock:easymock:3.2'
}

idea {
    project.ipr.beforeMerged { project ->
        project.modulePaths.clear()
    }

    workspace.iws.withXml {
        def runManagerComponent = it.node.component.find {
            it.@name == 'RunManager'
        }
        runManagerComponent.@selected = 'Plugin.run-gerrit-plugin'
        def configuration = runManagerComponent.appendNode("configuration", [
            default: "false",
            name: "run-gerrit-plugin",
            type: "#org.jetbrains.idea.devkit.run.PluginConfigurationType",
            factoryName: "Plugin",
            singleton: "true"
        ])
        configuration.appendNode("module", [name: 'gerrit-intellij-plugin'])
        configuration.appendNode("option", [
            name: "VM_PARAMETERS",
            value: "-Xms128m -Xmx750m -XX:MaxPermSize=350m -XX:ReservedCodeCacheSize=96m -ea -Dawt.useSystemAAFontSettings=on"
        ])
        configuration.appendNode("option", [name: "PROGRAM_PARAMETERS", value: ""])
        configuration.appendNode("method")
    }

    module.iml.withXml {
        it.node.@type = 'PLUGIN_MODULE'
        it.node.appendNode('component', [
            name: 'DevKit.ModuleBuildProperties',
            url: 'file://$MODULE_DIR$/src/main/resources/META-INF/plugin.xml'
        ])
    }

    // this is a workaround:
    // build into resources folder; otherwise resources are not available at runtime and in deployment build
    module {
        inheritOutputDirs = false
        outputDir = file('build/resources/main')
        testOutputDir = file('build/resources/main')
    }
}<|MERGE_RESOLUTION|>--- conflicted
+++ resolved
@@ -16,12 +16,8 @@
     compile ('com.google.inject.extensions:guice-multibindings:4.0') {
         exclude group: 'com.google.guava', module: 'guava'
     }
-<<<<<<< HEAD
-    compile ('com.urswolfer.gerrit.client.rest:gerrit-rest-java-client:0.8.7') {
+    compile ('com.urswolfer.gerrit.client.rest:gerrit-rest-java-client:0.8.8') {
         exclude group: 'com.google.code.gson', module: 'gson'
-=======
-    compile ('com.urswolfer.gerrit.client.rest:gerrit-rest-java-client:0.8.8') {
->>>>>>> cbad8812
         exclude group: 'com.google.guava', module: 'guava'
         exclude group: 'commons-logging', module: 'commons-logging'
         exclude group: 'org.apache.httpcomponents', module: 'httpclient'
