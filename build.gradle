/*
 * Copyright 2013-2016 Urs Wolfer
 *
 * Licensed under the Apache License, Version 2.0 (the "License");
 * you may not use this file except in compliance with the License.
 * You may obtain a copy of the License at
 *
 * http://www.apache.org/licenses/LICENSE-2.0
 *
 * Unless required by applicable law or agreed to in writing, software
 * distributed under the License is distributed on an "AS IS" BASIS,
 * WITHOUT WARRANTIES OR CONDITIONS OF ANY KIND, either express or implied.
 * See the License for the specific language governing permissions and
 * limitations under the License.
 */

plugins {
<<<<<<< HEAD
    id 'org.jetbrains.intellij' version '0.4.9'
=======
    id 'org.jetbrains.intellij' version '0.4.10'
>>>>>>> b4e45e30
}

apply plugin: 'java'

targetCompatibility = javaVersion
sourceCompatibility = javaVersion

tasks.withType(JavaCompile) { options.encoding = 'UTF-8' }

sourceSets {
    main {
        java.srcDir 'src/main/java'
        resources.srcDir 'src/main/resources'
    }
    test {
        java.srcDir 'src/test/java'
    }
}

repositories {
    mavenLocal()
    mavenCentral()
}

dependencies {
    compile ('com.google.inject:guice:4.1') {
        exclude group: 'com.google.guava', module: 'guava'
    }
    compile ('com.google.inject.extensions:guice-multibindings:4.1.0') {
        exclude group: 'com.google.guava', module: 'guava'
    }
    compile ('com.urswolfer.gerrit.client.rest:gerrit-rest-java-client:0.8.16') {
        exclude group: 'com.google.code.gson', module: 'gson'
        exclude group: 'com.google.guava', module: 'guava'
        exclude group: 'commons-logging', module: 'commons-logging'
        exclude group: 'org.apache.httpcomponents', module: 'httpclient'
    }
    compile 'org.javassist:javassist:3.24.1-GA'

    testCompile 'org.testng:testng:6.8.21'
    testCompile 'org.easymock:easymock:3.4'
}

intellij {
    version ideaVersion
    pluginName 'gerrit-intellij-plugin'
    updateSinceUntilBuild false
    downloadSources Boolean.valueOf(downloadIdeaSources)
    plugins 'git4idea'

    publishPlugin {
        channels ijPluginRepoChannel
        token System.getenv('IJ_REPO_TOKEN')
    }
}

test {
    useTestNG()
    exclude 'com/urswolfer/intellij/plugin/gerrit/rest/GerritUtilTest.*' // fails with java.lang.VerifyError at GerritUtilTest.java:34
}<|MERGE_RESOLUTION|>--- conflicted
+++ resolved
@@ -15,11 +15,7 @@
  */
 
 plugins {
-<<<<<<< HEAD
-    id 'org.jetbrains.intellij' version '0.4.9'
-=======
     id 'org.jetbrains.intellij' version '0.4.10'
->>>>>>> b4e45e30
 }
 
 apply plugin: 'java'
