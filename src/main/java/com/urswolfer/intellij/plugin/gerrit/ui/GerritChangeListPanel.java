--- conflicted
+++ resolved
@@ -24,10 +24,7 @@
 import com.google.gerrit.extensions.common.LabelInfo;
 import com.google.inject.Inject;
 import com.intellij.ide.BrowserUtil;
-import com.intellij.openapi.actionSystem.ActionPlaces;
-import com.intellij.openapi.actionSystem.DataKey;
-import com.intellij.openapi.actionSystem.DataSink;
-import com.intellij.openapi.actionSystem.TypeSafeDataProvider;
+import com.intellij.openapi.actionSystem.*;
 import com.intellij.openapi.options.ShowSettingsUtil;
 import com.intellij.openapi.project.Project;
 import com.intellij.ui.PopupHandler;
@@ -188,18 +185,7 @@
         });
     }
 
-<<<<<<< HEAD
-    /**
-     * Registers the diff action which will be called when the diff shortcut is pressed in the table.
-     */
-    public void registerDiffAction(@NotNull AnAction diffAction) {
-        diffAction.registerCustomShortcutSet(CommonShortcuts.getDiff(), table);
-    }
-
     @Nullable
-=======
-    // Make changes available for diff action
->>>>>>> c3b33f67
     @Override
     public Object getData(String dataId) {
         if (GerritDataKeys.TOOL_WINDOW.is(dataId)) {
