/*
 * Copyright 2013 Urs Wolfer
 *
 * Licensed under the Apache License, Version 2.0 (the "License");
 * you may not use this file except in compliance with the License.
 * You may obtain a copy of the License at
 *
 * http://www.apache.org/licenses/LICENSE-2.0
 *
 * Unless required by applicable law or agreed to in writing, software
 * distributed under the License is distributed on an "AS IS" BASIS,
 * WITHOUT WARRANTIES OR CONDITIONS OF ANY KIND, either express or implied.
 * See the License for the specific language governing permissions and
 * limitations under the License.
 */

package com.urswolfer.intellij.plugin.gerrit;

import com.google.inject.AbstractModule;
import com.intellij.ide.DataManager;
import com.intellij.openapi.application.Application;
import com.intellij.openapi.application.ApplicationManager;
import com.intellij.openapi.components.ServiceManager;
import com.intellij.openapi.diagnostic.Logger;
import com.intellij.openapi.fileEditor.FileDocumentManager;
import com.intellij.openapi.options.ShowSettingsUtil;
import com.intellij.openapi.ui.popup.JBPopupFactory;
import com.intellij.openapi.vfs.LocalFileSystem;
import com.intellij.openapi.vfs.VirtualFileManager;
import git4idea.commands.Git;

/**
 * Bindings for all dependencies to required OpenIDE service instances.
 *
 * If you want to avoid calls to #getInstance() register the required
 * idea service here and inject it in your own service.
 *
 * @author Thomas Forrer
 */
public class OpenIdeDependenciesModule extends AbstractModule {
    public static final Logger LOG = Logger.getInstance("gerrit");

    @Override
    protected void configure() {
        bind(Logger.class).toInstance(LOG);
        bind(Application.class).toInstance(ApplicationManager.getApplication());

        bind(LocalFileSystem.class).toInstance(LocalFileSystem.getInstance());

        bind(Git.class).toInstance(ServiceManager.getService(Git.class));
<<<<<<< HEAD
        bind(FileDocumentManager.class).toInstance(FileDocumentManager.getInstance());
=======
        bind(GitPlatformFacade.class).toInstance(ServiceManager.getService(GitPlatformFacade.class));
>>>>>>> f316489f
        bind(VirtualFileManager.class).toInstance(VirtualFileManager.getInstance());

        bind(ShowSettingsUtil.class).toInstance(ShowSettingsUtil.getInstance());
        bind(DataManager.class).toInstance(DataManager.getInstance());

        bind(JBPopupFactory.class).toInstance(JBPopupFactory.getInstance());
    }
}<|MERGE_RESOLUTION|>--- conflicted
+++ resolved
@@ -48,11 +48,6 @@
         bind(LocalFileSystem.class).toInstance(LocalFileSystem.getInstance());
 
         bind(Git.class).toInstance(ServiceManager.getService(Git.class));
-<<<<<<< HEAD
-        bind(FileDocumentManager.class).toInstance(FileDocumentManager.getInstance());
-=======
-        bind(GitPlatformFacade.class).toInstance(ServiceManager.getService(GitPlatformFacade.class));
->>>>>>> f316489f
         bind(VirtualFileManager.class).toInstance(VirtualFileManager.getInstance());
 
         bind(ShowSettingsUtil.class).toInstance(ShowSettingsUtil.getInstance());
