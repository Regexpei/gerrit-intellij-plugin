/*
 * Copyright 2013 Urs Wolfer
 *
 * Licensed under the Apache License, Version 2.0 (the "License");
 * you may not use this file except in compliance with the License.
 * You may obtain a copy of the License at
 *
 * http://www.apache.org/licenses/LICENSE-2.0
 *
 * Unless required by applicable law or agreed to in writing, software
 * distributed under the License is distributed on an "AS IS" BASIS,
 * WITHOUT WARRANTIES OR CONDITIONS OF ANY KIND, either express or implied.
 * See the License for the specific language governing permissions and
 * limitations under the License.
 */

package com.urswolfer.intellij.plugin.gerrit.ui.filter;

import com.google.common.base.Optional;
import com.google.common.collect.ImmutableList;
import com.google.inject.Inject;
import com.intellij.openapi.actionSystem.AnAction;
import com.intellij.openapi.actionSystem.AnActionEvent;
import com.intellij.openapi.actionSystem.CommonShortcuts;
import com.intellij.openapi.project.DumbAwareAction;
import com.intellij.openapi.project.Project;
import com.intellij.openapi.ui.popup.ComponentPopupBuilder;
import com.intellij.openapi.ui.popup.JBPopup;
import com.intellij.openapi.ui.popup.JBPopupFactory;
import com.intellij.openapi.util.Comparing;
import com.intellij.util.Consumer;
import com.urswolfer.intellij.plugin.gerrit.GerritSettings;
import com.urswolfer.intellij.plugin.gerrit.rest.GerritUtil;
import com.urswolfer.intellij.plugin.gerrit.ui.BasePopupAction;
import org.jetbrains.annotations.Nullable;

import javax.swing.*;
import java.awt.*;

/**
 * @author Thomas Forrer
 */
public abstract class AbstractUserFilter extends AbstractChangesFilter {
    @Inject
    private JBPopupFactory jbPopupFactory;

    private ImmutableList<User> users;
    private JBPopup popup;
    private AnAction selectOkAction;
    private JTextArea selectUserTextArea;
    private Optional<User> value = Optional.absent();

    public abstract String getActionLabel();
    public abstract String getQueryField();

    @Override
    public AnAction getAction(final Project project) {
        users = ImmutableList.of(
                new User("All", null),
                new User("Me", "self")
        );
        value = Optional.of(users.get(0));
        return new UserPopupAction(project, getActionLabel());
    }

    @Override
    @Nullable
    public String getSearchQueryPart() {
        if (value.isPresent() && value.get().forQuery.isPresent()) {
            return String.format("%s:%s", getQueryField(), value.get().forQuery.get());
        } else {
            return null;
        }
    }

    private static final class User {
        String label;
        Optional<String> forQuery;

        private User(String label, String forQuery) {
            this.label = label;
            this.forQuery = Optional.fromNullable(forQuery);
        }
    }

    public final class UserPopupAction extends BasePopupAction {
        private final Project project;

        public UserPopupAction(Project project, String labelText) {
            super(labelText);
            this.project = project;
            updateFilterValueLabel(value.get().label);
        }

        @Override
        protected void createActions(Consumer<AnAction> actionConsumer) {
            for (final User user : users) {
                actionConsumer.consume(new DumbAwareAction(user.label) {
                    @Override
                    public void actionPerformed(AnActionEvent e) {
<<<<<<< HEAD
                        value = Optional.of(user);
                        updateFilterValueLabel(user.label);
                        setChanged();
                        notifyObservers(project);
=======
                        change(user);
>>>>>>> c7762514
                    }
                });
            }
            selectUserTextArea = new JTextArea();
            selectOkAction = buildOkAction();
            actionConsumer.consume(new DumbAwareAction("Select...") {
                @Override
                public void actionPerformed(AnActionEvent e) {
                    if (popup != null) {
                        selectOkAction.unregisterCustomShortcutSet(popup.getContent());
                    }
                    popup = buildBalloon(selectUserTextArea);
                    Point point = new Point(0, 0);
                    SwingUtilities.convertPointToScreen(point, myLabel);
                    popup.showInScreenCoordinates(myLabel, point);
                    JComponent content = popup.getContent();
                    selectOkAction.registerCustomShortcutSet(CommonShortcuts.CTRL_ENTER, content);
                }
            });
        }

        private void change(User user) {
            value = Optional.of(user);
            myLabel.setText(user.label);
            setChanged();
            notifyObservers(project);
        }

        private AnAction buildOkAction() {
            return new AnAction() {
                public void actionPerformed(AnActionEvent e) {
                    popup.closeOk(e.getInputEvent());
                    String newText = selectUserTextArea.getText().trim();
                    if (newText.isEmpty()) {
                        return;
                    }
                    if (!Comparing.equal(newText, myLabel.getText())) {
                        User user = new User(newText, newText);
                        change(user);
                    }
                }
            };
        }

        private JBPopup buildBalloon(JTextArea textArea) {
            ComponentPopupBuilder builder = jbPopupFactory.
                createComponentPopupBuilder(textArea, textArea);
            builder.setAdText("Ctrl+Enter to search");
            builder.setResizable(true);
            builder.setMovable(true);
            builder.setRequestFocus(true);
            return builder.createPopup();
        }
    }
}<|MERGE_RESOLUTION|>--- conflicted
+++ resolved
@@ -98,14 +98,7 @@
                 actionConsumer.consume(new DumbAwareAction(user.label) {
                     @Override
                     public void actionPerformed(AnActionEvent e) {
-<<<<<<< HEAD
-                        value = Optional.of(user);
-                        updateFilterValueLabel(user.label);
-                        setChanged();
-                        notifyObservers(project);
-=======
                         change(user);
->>>>>>> c7762514
                     }
                 });
             }
@@ -119,8 +112,8 @@
                     }
                     popup = buildBalloon(selectUserTextArea);
                     Point point = new Point(0, 0);
-                    SwingUtilities.convertPointToScreen(point, myLabel);
-                    popup.showInScreenCoordinates(myLabel, point);
+                    SwingUtilities.convertPointToScreen(point, getFilterValueLabel());
+                    popup.showInScreenCoordinates(getFilterValueLabel(), point);
                     JComponent content = popup.getContent();
                     selectOkAction.registerCustomShortcutSet(CommonShortcuts.CTRL_ENTER, content);
                 }
@@ -129,7 +122,7 @@
 
         private void change(User user) {
             value = Optional.of(user);
-            myLabel.setText(user.label);
+            updateFilterValueLabel(user.label);
             setChanged();
             notifyObservers(project);
         }
@@ -142,7 +135,7 @@
                     if (newText.isEmpty()) {
                         return;
                     }
-                    if (!Comparing.equal(newText, myLabel.getText())) {
+                    if (!Comparing.equal(newText, getFilterValueLabel().getText())) {
                         User user = new User(newText, newText);
                         change(user);
                     }
