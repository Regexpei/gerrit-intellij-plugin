/*
 * Copyright 2013-2015 Urs Wolfer
 *
 * Licensed under the Apache License, Version 2.0 (the "License");
 * you may not use this file except in compliance with the License.
 * You may obtain a copy of the License at
 *
 * http://www.apache.org/licenses/LICENSE-2.0
 *
 * Unless required by applicable law or agreed to in writing, software
 * distributed under the License is distributed on an "AS IS" BASIS,
 * WITHOUT WARRANTIES OR CONDITIONS OF ANY KIND, either express or implied.
 * See the License for the specific language governing permissions and
 * limitations under the License.
 */

package com.urswolfer.intellij.plugin.gerrit.ui.changesbrowser;

import com.intellij.openapi.fileTypes.FileType;
import com.intellij.openapi.fileTypes.PlainTextFileType;
import com.intellij.openapi.vcs.LocalFilePath;
import com.intellij.openapi.vcs.changes.Change;
import com.intellij.openapi.vcs.changes.SimpleContentRevision;
import com.intellij.openapi.vfs.VirtualFile;
import com.intellij.openapi.vfs.VirtualFileManager;
import git4idea.GitCommit;

import java.io.File;
import java.util.Collection;

/**
 * @author Thomas Forrer
 */
public class ChangesWithCommitMessageProvider implements CommitDiffBuilder.ChangesProvider {

    @Override
    public Collection<Change> provide(GitCommit gitCommit) {
        return getChangesWithCommitMessage(gitCommit);
    }

    private Collection<Change> getChangesWithCommitMessage(GitCommit gitCommit) {
        Collection<Change> changes = gitCommit.getChanges();

        String content = new CommitMessageFormatter(gitCommit).getLongCommitMessage();
        VirtualFile root = VirtualFileManager.getInstance().findFileByUrl("file:///");
        assert root != null;
<<<<<<< HEAD
        LocalFilePath commitMsg = new LocalFilePath(root.getPath() + "/COMMIT_MSG", false) {
=======
        FilePathImpl commitMsg = new FilePathImpl(new File("/COMMIT_MSG"), false) {
>>>>>>> 8df919d8
            @Override
            public FileType getFileType() {
                return PlainTextFileType.INSTANCE;
            }

            @Override
            public boolean isNonLocal() {
                return true;
            }
        };

        changes.add(new Change(null, new SimpleContentRevision(
                content,
                commitMsg,
            gitCommit.getId().asString()
        )));
        return changes;
    }
}<|MERGE_RESOLUTION|>--- conflicted
+++ resolved
@@ -18,14 +18,13 @@
 
 import com.intellij.openapi.fileTypes.FileType;
 import com.intellij.openapi.fileTypes.PlainTextFileType;
-import com.intellij.openapi.vcs.LocalFilePath;
+import com.intellij.openapi.vcs.FilePath;
+import com.intellij.openapi.vcs.RemoteFilePath;
 import com.intellij.openapi.vcs.changes.Change;
 import com.intellij.openapi.vcs.changes.SimpleContentRevision;
-import com.intellij.openapi.vfs.VirtualFile;
-import com.intellij.openapi.vfs.VirtualFileManager;
 import git4idea.GitCommit;
+import org.jetbrains.annotations.NotNull;
 
-import java.io.File;
 import java.util.Collection;
 
 /**
@@ -42,27 +41,17 @@
         Collection<Change> changes = gitCommit.getChanges();
 
         String content = new CommitMessageFormatter(gitCommit).getLongCommitMessage();
-        VirtualFile root = VirtualFileManager.getInstance().findFileByUrl("file:///");
-        assert root != null;
-<<<<<<< HEAD
-        LocalFilePath commitMsg = new LocalFilePath(root.getPath() + "/COMMIT_MSG", false) {
-=======
-        FilePathImpl commitMsg = new FilePathImpl(new File("/COMMIT_MSG"), false) {
->>>>>>> 8df919d8
+        FilePath commitMsg = new RemoteFilePath("/COMMIT_MSG", false) {
+            @NotNull
             @Override
             public FileType getFileType() {
                 return PlainTextFileType.INSTANCE;
             }
-
-            @Override
-            public boolean isNonLocal() {
-                return true;
-            }
         };
 
         changes.add(new Change(null, new SimpleContentRevision(
-                content,
-                commitMsg,
+            content,
+            commitMsg,
             gitCommit.getId().asString()
         )));
         return changes;
