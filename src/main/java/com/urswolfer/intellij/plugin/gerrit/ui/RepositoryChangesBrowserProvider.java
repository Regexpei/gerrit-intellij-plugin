/*
 * Copyright 2013-2015 Urs Wolfer
 *
 * Licensed under the Apache License, Version 2.0 (the "License");
 * you may not use this file except in compliance with the License.
 * You may obtain a copy of the License at
 *
 * http://www.apache.org/licenses/LICENSE-2.0
 *
 * Unless required by applicable law or agreed to in writing, software
 * distributed under the License is distributed on an "AS IS" BASIS,
 * WITHOUT WARRANTIES OR CONDITIONS OF ANY KIND, either express or implied.
 * See the License for the specific language governing permissions and
 * limitations under the License.
 */

package com.urswolfer.intellij.plugin.gerrit.ui;

import com.google.common.base.Optional;
import com.google.common.collect.Iterables;
import com.google.common.collect.Lists;
import com.google.gerrit.extensions.common.ChangeInfo;
import com.google.gerrit.extensions.common.RevisionInfo;
import com.google.inject.Inject;
import com.intellij.openapi.actionSystem.*;
import com.intellij.openapi.application.ApplicationManager;
import com.intellij.openapi.diagnostic.Logger;
import com.intellij.openapi.project.Project;
import com.intellij.openapi.util.Pair;
import com.intellij.openapi.vcs.VcsException;
import com.intellij.openapi.vcs.changes.Change;
import com.intellij.openapi.vcs.changes.committed.RepositoryChangesBrowser;
import com.intellij.openapi.vcs.changes.ui.ChangeNodeDecorator;
import com.intellij.openapi.vcs.changes.ui.ChangesBrowserNodeRenderer;
import com.intellij.openapi.vcs.versionBrowser.CommittedChangeList;
import com.intellij.openapi.vfs.VirtualFile;
import com.intellij.ui.IdeBorderFactory;
import com.intellij.ui.SideBorder;
import com.intellij.ui.SimpleColoredComponent;
import com.intellij.ui.table.TableView;
import com.intellij.util.Consumer;
import com.urswolfer.intellij.plugin.gerrit.SelectedRevisions;
import com.urswolfer.intellij.plugin.gerrit.git.GerritGitUtil;
import com.urswolfer.intellij.plugin.gerrit.git.RevisionFetcher;
import com.urswolfer.intellij.plugin.gerrit.rest.GerritUtil;
import com.urswolfer.intellij.plugin.gerrit.ui.changesbrowser.ChangesWithCommitMessageProvider;
import com.urswolfer.intellij.plugin.gerrit.ui.changesbrowser.CommitDiffBuilder;
import com.urswolfer.intellij.plugin.gerrit.ui.changesbrowser.SelectBaseRevisionAction;
import com.urswolfer.intellij.plugin.gerrit.util.GerritDataKeys;
import com.urswolfer.intellij.plugin.gerrit.util.NotificationBuilder;
import com.urswolfer.intellij.plugin.gerrit.util.NotificationService;
import git4idea.GitCommit;
import git4idea.history.GitHistoryUtils;
import git4idea.repo.GitRepository;
import org.jetbrains.annotations.Nullable;

import java.util.*;
import java.util.concurrent.Callable;

/**
 * @author Thomas Forrer
 */
public class RepositoryChangesBrowserProvider {
    @Inject
    private GerritGitUtil gerritGitUtil;
    @Inject
    private GerritUtil gerritUtil;
    @Inject
    private NotificationService notificationService;
    @Inject
    private Logger log;
    @Inject
    private Set<GerritChangeNodeDecorator> changeNodeDecorators;
    @Inject
    private SelectedRevisions selectedRevisions;

    private SelectBaseRevisionAction selectBaseRevisionAction;

    public RepositoryChangesBrowser get(Project project, GerritChangeListPanel changeListPanel) {
        selectBaseRevisionAction = new SelectBaseRevisionAction(selectedRevisions);

        TableView<ChangeInfo> table = changeListPanel.getTable();

        final GerritRepositoryChangesBrowser changesBrowser = new GerritRepositoryChangesBrowser(project);
        changesBrowser.getDiffAction().registerCustomShortcutSet(CommonShortcuts.getDiff(), table);
        changesBrowser.getViewer().setScrollPaneBorder(IdeBorderFactory.createBorder(SideBorder.LEFT | SideBorder.TOP));
        changesBrowser.getViewer().setChangeDecorator(changesBrowser.getChangeNodeDecorator());

        changeListPanel.addListSelectionListener(new Consumer<ChangeInfo>() {
            @Override
            public void consume(ChangeInfo changeInfo) {
                changesBrowser.setSelectedChange(changeInfo);
            }
        });
        return changesBrowser;
    }

    private final class GerritRepositoryChangesBrowser extends RepositoryChangesBrowser {
        private ChangeInfo selectedChange;
        private Optional<Pair<String, RevisionInfo>> baseRevision = Optional.absent();
        private Project project;

        public GerritRepositoryChangesBrowser(Project project) {
            super(project, Collections.<CommittedChangeList>emptyList(), Collections.<Change>emptyList(), null);
            this.project = project;
            selectBaseRevisionAction.addRevisionSelectedListener(new SelectBaseRevisionAction.Listener() {
                @Override
                public void revisionSelected(Optional<Pair<String, RevisionInfo>> revisionInfo) {
                    baseRevision = revisionInfo;
                    updateChangesBrowser();
                }
            });
            selectedRevisions.addObserver(new Observer() {
                @Override
                public void update(Observable o, Object arg) {
                    if (arg != null && arg instanceof String && selectedChange != null) {
                        if (selectedChange.id.equals(arg)) {
                            updateChangesBrowser();
                        }
                    }
                }
            });
        }

        @Override
        public void calcData(DataKey key, DataSink sink) {
            super.calcData(key, sink);
            sink.put(GerritDataKeys.CHANGE, selectedChange);
            sink.put(GerritDataKeys.BASE_REVISION, baseRevision);
        }

        @Override
        protected void buildToolBar(DefaultActionGroup toolBarGroup) {
            toolBarGroup.add(selectBaseRevisionAction);
            toolBarGroup.add(new Separator());
            super.buildToolBar(toolBarGroup);
        }

        protected void setSelectedChange(ChangeInfo changeInfo) {
            selectedChange = changeInfo;
            gerritUtil.getChangeDetails(changeInfo._number, project, new Consumer<ChangeInfo>() {
                @Override
                public void consume(ChangeInfo changeDetails) {
                    if (selectedChange.id.equals(changeDetails.id)) {
                        selectedChange = changeDetails;
                        baseRevision = Optional.absent();
                        selectBaseRevisionAction.setSelectedChange(selectedChange);
                        for (GerritChangeNodeDecorator decorator : changeNodeDecorators) {
                            decorator.onChangeSelected(project, selectedChange);
                        }
                        updateChangesBrowser();
                    }
                }
            });
        }

        protected void updateChangesBrowser() {
            getViewer().setEmptyText("Loading...");
            setChangesToDisplay(Collections.<Change>emptyList());
            Optional<GitRepository> gitRepositoryOptional = gerritGitUtil.getRepositoryForGerritProject(project, selectedChange.project);
            if (!gitRepositoryOptional.isPresent()) return;
            final GitRepository gitRepository = gitRepositoryOptional.get();

            Map<String, RevisionInfo> revisions = selectedChange.revisions;
            final String revisionId = selectedRevisions.get(selectedChange);
            RevisionInfo currentRevision = revisions.get(revisionId);
            RevisionFetcher revisionFetcher = new RevisionFetcher(gerritUtil, gerritGitUtil, notificationService, project, gitRepository)
                    .addRevision(currentRevision);
            if (baseRevision.isPresent()) {
                revisionFetcher.addRevision(baseRevision.get().getSecond());
            }
            revisionFetcher.fetch(new Callable<Void>() {
                @Override
                public Void call() throws Exception {
                    final Collection<Change> totalDiff;
                    try {
                        VirtualFile gitRepositoryRoot = gitRepository.getRoot();
                        CommitDiffBuilder.ChangesProvider changesProvider = new ChangesWithCommitMessageProvider(
                            gerritGitUtil, project, selectedChange);
                        GitCommit currentCommit = getCommit(gitRepositoryRoot, revisionId);
                        if (baseRevision.isPresent()) {
                            GitCommit baseCommit = getCommit(gitRepositoryRoot, baseRevision.get().first);
                            totalDiff = new CommitDiffBuilder(project, gitRepositoryRoot, baseCommit, currentCommit)
                                .withChangesProvider(changesProvider).getDiff();
                        } else {
                            totalDiff = changesProvider.provide(currentCommit);
                        }
                    } catch (VcsException e) {
                        log.warn("Error getting Git commit details.", e);
                        NotificationBuilder notification = new NotificationBuilder(
                                project, "Cannot show change",
                                "Git error occurred while getting commit. Please check if Gerrit is configured as remote " +
                                        "for the currently used Git repository."
                        );
                        notificationService.notifyError(notification);
                        return null;
                    }
<<<<<<< HEAD
=======
                    final Collection<Change> totalDiff;
                    CommitDiffBuilder.ChangesProvider changesProvider = new ChangesWithCommitMessageProvider();
                    if (gitCommits.size() == 1) {
                        final GitHeavyCommit gitCommit = Iterables.getLast(gitCommits);
                        totalDiff = changesProvider.provide(gitCommit);
                    } else {
                        GitHeavyCommit base = gitCommits.get(0);
                        GitHeavyCommit current = gitCommits.get(1);
                        VirtualFile gitRepositoryRoot = gitRepository.getRoot();
                        totalDiff = new CommitDiffBuilder(project, gitRepositoryRoot, base, current)
                                .withChangesProvider(changesProvider).getDiff();
                    }
>>>>>>> 1e7c0dc4

                    ApplicationManager.getApplication().invokeLater(new Runnable() {
                        @Override
                        public void run() {
                            getViewer().setEmptyText("No changes");
                            setChangesToDisplay(Lists.newArrayList(totalDiff));
                        }
                    });
                    return null;
                }
            });
        }

        private GitCommit getCommit(VirtualFile gitRepositoryRoot, String revisionId) throws VcsException {
            // -1: limit; log exactly this commit; git show would do this job also, but there is no api in GitHistoryUtils
            // ("git show hash" <-> "git log hash -1")
            List<GitCommit> history = GitHistoryUtils.history(project, gitRepositoryRoot, revisionId, "-1");
            return Iterables.getOnlyElement(history);
        }

        private ChangeNodeDecorator getChangeNodeDecorator() {
            return new ChangeNodeDecorator() {
                @Override
                public void decorate(Change change, SimpleColoredComponent component, boolean isShowFlatten) {
                    for (GerritChangeNodeDecorator decorator : changeNodeDecorators) {
                        decorator.decorate(project, change, component, selectedChange);
                    }
                }

                @Nullable
                @Override
                public List<Pair<String, Stress>> stressPartsOfFileName(Change change, String parentPath) {
                    return null;
                }

                @Override
                public void preDecorate(Change change, ChangesBrowserNodeRenderer renderer, boolean showFlatten) {
                }
            };
        }
    }
}<|MERGE_RESOLUTION|>--- conflicted
+++ resolved
@@ -175,8 +175,7 @@
                     final Collection<Change> totalDiff;
                     try {
                         VirtualFile gitRepositoryRoot = gitRepository.getRoot();
-                        CommitDiffBuilder.ChangesProvider changesProvider = new ChangesWithCommitMessageProvider(
-                            gerritGitUtil, project, selectedChange);
+                        CommitDiffBuilder.ChangesProvider changesProvider = new ChangesWithCommitMessageProvider();
                         GitCommit currentCommit = getCommit(gitRepositoryRoot, revisionId);
                         if (baseRevision.isPresent()) {
                             GitCommit baseCommit = getCommit(gitRepositoryRoot, baseRevision.get().first);
@@ -195,21 +194,6 @@
                         notificationService.notifyError(notification);
                         return null;
                     }
-<<<<<<< HEAD
-=======
-                    final Collection<Change> totalDiff;
-                    CommitDiffBuilder.ChangesProvider changesProvider = new ChangesWithCommitMessageProvider();
-                    if (gitCommits.size() == 1) {
-                        final GitHeavyCommit gitCommit = Iterables.getLast(gitCommits);
-                        totalDiff = changesProvider.provide(gitCommit);
-                    } else {
-                        GitHeavyCommit base = gitCommits.get(0);
-                        GitHeavyCommit current = gitCommits.get(1);
-                        VirtualFile gitRepositoryRoot = gitRepository.getRoot();
-                        totalDiff = new CommitDiffBuilder(project, gitRepositoryRoot, base, current)
-                                .withChangesProvider(changesProvider).getDiff();
-                    }
->>>>>>> 1e7c0dc4
 
                     ApplicationManager.getApplication().invokeLater(new Runnable() {
                         @Override
