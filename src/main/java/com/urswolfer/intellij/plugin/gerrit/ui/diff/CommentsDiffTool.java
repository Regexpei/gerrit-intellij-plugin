/*
 * Copyright 2013 Urs Wolfer
 *
 * Licensed under the Apache License, Version 2.0 (the "License");
 * you may not use this file except in compliance with the License.
 * You may obtain a copy of the License at
 *
 * http://www.apache.org/licenses/LICENSE-2.0
 *
 * Unless required by applicable law or agreed to in writing, software
 * distributed under the License is distributed on an "AS IS" BASIS,
 * WITHOUT WARRANTIES OR CONDITIONS OF ANY KIND, either express or implied.
 * See the License for the specific language governing permissions and
 * limitations under the License.
 */

package com.urswolfer.intellij.plugin.gerrit.ui.diff;

import com.google.common.base.Optional;
import com.google.common.collect.Lists;
import com.google.inject.Inject;
import com.intellij.ide.DataManager;
import com.intellij.openapi.Disposable;
import com.intellij.openapi.actionSystem.ActionManager;
import com.intellij.openapi.actionSystem.DataContext;
import com.intellij.openapi.actionSystem.DefaultActionGroup;
import com.intellij.openapi.actionSystem.PlatformDataKeys;
import com.intellij.openapi.diff.DiffRequest;
import com.intellij.openapi.diff.impl.DiffPanelImpl;
import com.intellij.openapi.diff.impl.external.DiffManagerImpl;
import com.intellij.openapi.diff.impl.external.FrameDiffTool;
import com.intellij.openapi.editor.Editor;
import com.intellij.openapi.editor.markup.HighlighterLayer;
import com.intellij.openapi.editor.markup.MarkupModel;
import com.intellij.openapi.editor.markup.RangeHighlighter;
import com.intellij.openapi.project.Project;
import com.intellij.openapi.util.AsyncResult;
import com.intellij.openapi.util.Disposer;
import com.intellij.openapi.vcs.FilePath;
import com.intellij.openapi.vcs.FilePathImpl;
import com.intellij.openapi.vcs.VcsDataKeys;
import com.intellij.openapi.vcs.changes.ChangeRequestChain;
import com.intellij.openapi.vcs.changes.actions.DiffRequestPresentable;
import com.intellij.ui.PopupHandler;
import com.urswolfer.intellij.plugin.gerrit.ReviewCommentSink;
import com.urswolfer.intellij.plugin.gerrit.git.GerritGitUtil;
import com.urswolfer.intellij.plugin.gerrit.rest.GerritUtil;
import com.urswolfer.intellij.plugin.gerrit.rest.bean.ChangeInfo;
import com.urswolfer.intellij.plugin.gerrit.rest.bean.CommentInfo;
import com.urswolfer.intellij.plugin.gerrit.rest.bean.CommentInput;
import com.urswolfer.intellij.plugin.gerrit.util.GerritDataKeys;
import git4idea.repo.GitRepository;
import org.jetbrains.annotations.NotNull;
import org.jetbrains.annotations.Nullable;

import java.awt.*;
import java.io.File;
import java.util.List;
import java.util.Map;
import java.util.TreeMap;

/**
 * @author Urs Wolfer
 *
 * Some parts based on code from:
 * https://github.com/ktisha/Crucible4IDEA
 */
<<<<<<< HEAD
public class CommentsDiffTool extends FrameDiffTool {
=======
public class CommentsDiffTool extends CustomizableFrameDiffTool {
    @Inject
    private GerritGitUtil gerritGitUtil;
    @Inject
    private GerritUtil gerritUtil;
    @Inject
    private DataManager dataManager;
    @Inject
    private AddCommentActionBuilder addCommentActionBuilder;
    @Inject
    private ReviewCommentSink reviewCommentSink;
>>>>>>> e0b216a5

    @Override
    public boolean canShow(DiffRequest request) {
        final boolean superCanShow = super.canShow(request);

        final AsyncResult<DataContext> dataContextFromFocus = dataManager.getDataContextFromFocus();
        final DataContext context = dataContextFromFocus.getResult();
        if (context == null) return false;
        final ChangeInfo changeInfo = GerritDataKeys.CHANGE.getData(context);
        return superCanShow && changeInfo != null;
    }

    @Nullable
    @Override
    protected DiffPanelImpl createDiffPanelImpl(@NotNull DiffRequest request, @Nullable Window window, @NotNull Disposable parentDisposable) {
        DiffPanelImpl diffPanel = new CommentableDiffPanel(window, request);
        diffPanel.setDiffRequest(request);
        Disposer.register(parentDisposable, diffPanel);
        return diffPanel;
    }

    private void handleComments(DiffPanelImpl diffPanel, String filePathString) {
        final AsyncResult<DataContext> dataContextFromFocus = dataManager.getDataContextFromFocus();
        final DataContext context = dataContextFromFocus.getResult();
        if (context == null) return;

        final Editor editor2 = diffPanel.getEditor2();

        ChangeInfo myChangeInfo = GerritDataKeys.CHANGE.getData(context);
        Project project = PlatformDataKeys.PROJECT.getData(context);
        Optional<ChangeInfo> changeDetailsOptional = gerritUtil.getChangeDetails(
                myChangeInfo.getNumber(), project);
        if (!changeDetailsOptional.isPresent()) return;
        ChangeInfo changeDetails = changeDetailsOptional.get();

        FilePath filePath = new FilePathImpl(new File(filePathString), false); // PlatformDataKeys.VIRTUAL_FILE.getData(context) returns null im some cases

        addCommentAction(editor2, filePath, myChangeInfo);

        TreeMap<String,List<CommentInfo>> comments = gerritUtil.getComments(
                changeDetails.getId(), changeDetails.getCurrentRevision(), project);
        addCommentsGutter(editor2, filePath, comments, myChangeInfo, project);
    }

    private void addCommentAction(@Nullable final Editor editor2,
                                  @Nullable final FilePath filePath,
                                  ChangeInfo changeInfo) {
        if (editor2 != null) {
            DefaultActionGroup group = new DefaultActionGroup();
            final AddCommentAction addCommentAction = addCommentActionBuilder.build(
                    reviewCommentSink,
                    changeInfo,
                    editor2,
                    filePath);
            addCommentAction.setContextComponent(editor2.getComponent());
            group.add(addCommentAction);
            PopupHandler.installUnknownPopupHandler(editor2.getContentComponent(), group, ActionManager.getInstance());
        }
    }

    private void addCommentsGutter(Editor editor2, FilePath filePath, TreeMap<String, List<CommentInfo>> comments, ChangeInfo changeInfo, Project project) {
        List<CommentInfo> fileComments = Lists.newArrayList();
        Optional<GitRepository> gitRepositoryOptional = gerritGitUtil.getRepositoryForGerritProject(project, changeInfo.getProject());
        if (!gitRepositoryOptional.isPresent()) return;
        GitRepository repository = gitRepositoryOptional.get();
        for (Map.Entry<String, List<CommentInfo>> entry : comments.entrySet()) {
            String path = repository.getRoot().getPath();
            if (filePath.getPath().equals(path + File.separator + entry.getKey())) {
                fileComments = entry.getValue();
                break;
            }
        }

        Iterable<CommentInput> commentInputsFromSink = reviewCommentSink.getCommentsForChange(changeInfo.getId());
        for (CommentInput commentInput : commentInputsFromSink) {
            fileComments.add(commentInput.toCommentInfo());
        }

        final MarkupModel markup = editor2.getMarkupModel();
        for (CommentInfo fileComment : fileComments) {
            int line = fileComment.getLine() - 1;
            if (line < 0) {
                line = 0;
            }
            final RangeHighlighter highlighter = markup.addLineHighlighter(line, HighlighterLayer.ERROR + 1, null);
            highlighter.setGutterIconRenderer(new CommentGutterIconRenderer(fileComment, reviewCommentSink, changeInfo, highlighter, markup));
        }
    }

    private class CommentableDiffPanel extends DiffPanelImpl {
        public CommentableDiffPanel(Window window, DiffRequest request) {
            super(window, request.getProject(), true, true, DiffManagerImpl.FULL_DIFF_DIVIDER_POLYGONS_OFFSET, CommentsDiffTool.this);
        }

        @Override
        public void setDiffRequest(DiffRequest request) {
            super.setDiffRequest(request);

            Object chain = request.getGenericData().get(VcsDataKeys.DIFF_REQUEST_CHAIN.getName());
            if (chain instanceof ChangeRequestChain) {
                DiffRequestPresentable currentRequest = ((ChangeRequestChain) chain).getCurrentRequest();
                if (currentRequest != null) {
                    String path = currentRequest.getPathPresentation();
                    handleComments(this, path);
                }
            }
        }
    }
}<|MERGE_RESOLUTION|>--- conflicted
+++ resolved
@@ -65,10 +65,7 @@
  * Some parts based on code from:
  * https://github.com/ktisha/Crucible4IDEA
  */
-<<<<<<< HEAD
 public class CommentsDiffTool extends FrameDiffTool {
-=======
-public class CommentsDiffTool extends CustomizableFrameDiffTool {
     @Inject
     private GerritGitUtil gerritGitUtil;
     @Inject
@@ -79,7 +76,6 @@
     private AddCommentActionBuilder addCommentActionBuilder;
     @Inject
     private ReviewCommentSink reviewCommentSink;
->>>>>>> e0b216a5
 
     @Override
     public boolean canShow(DiffRequest request) {
