/*
 * Copyright 2013 Urs Wolfer
 *
 * Licensed under the Apache License, Version 2.0 (the "License");
 * you may not use this file except in compliance with the License.
 * You may obtain a copy of the License at
 *
 * http://www.apache.org/licenses/LICENSE-2.0
 *
 * Unless required by applicable law or agreed to in writing, software
 * distributed under the License is distributed on an "AS IS" BASIS,
 * WITHOUT WARRANTIES OR CONDITIONS OF ANY KIND, either express or implied.
 * See the License for the specific language governing permissions and
 * limitations under the License.
 */

package com.urswolfer.intellij.plugin.gerrit.ui.diff;

import com.google.common.base.Optional;
import com.google.common.base.Predicate;
import com.google.common.base.Predicates;
import com.google.common.collect.Iterables;
import com.google.common.collect.Lists;
import com.google.common.collect.Ordering;
import com.google.common.primitives.Longs;
import com.google.gerrit.extensions.common.ChangeInfo;
import com.google.gerrit.extensions.common.Comment;
import com.google.gerrit.extensions.common.CommentInfo;
import com.google.gerrit.extensions.common.RevisionInfo;
import com.google.inject.Inject;
import com.intellij.codeInsight.highlighting.HighlightManager;
import com.intellij.icons.AllIcons;
import com.intellij.ide.DataManager;
import com.intellij.openapi.actionSystem.*;
import com.intellij.openapi.Disposable;
import com.intellij.openapi.actionSystem.ActionManager;
import com.intellij.openapi.actionSystem.DataContext;
import com.intellij.openapi.actionSystem.DefaultActionGroup;
import com.intellij.openapi.diff.DiffRequest;
import com.intellij.openapi.diff.impl.DiffPanelImpl;
import com.intellij.openapi.diff.impl.external.DiffManagerImpl;
import com.intellij.openapi.diff.impl.external.FrameDiffTool;
import com.intellij.openapi.editor.Editor;
import com.intellij.openapi.editor.markup.HighlighterLayer;
import com.intellij.openapi.editor.markup.MarkupModel;
import com.intellij.openapi.editor.markup.RangeHighlighter;
import com.intellij.openapi.editor.markup.TextAttributes;
import com.intellij.openapi.project.Project;
import com.intellij.openapi.util.AsyncResult;
import com.intellij.openapi.util.Pair;
import com.intellij.openapi.util.Disposer;
import com.intellij.openapi.vcs.FilePath;
import com.intellij.openapi.vcs.FilePathImpl;
import com.intellij.openapi.vcs.VcsDataKeys;
import com.intellij.openapi.vcs.changes.ChangeRequestChain;
import com.intellij.openapi.vcs.changes.actions.DiffRequestPresentable;
import com.intellij.ui.JBColor;
import com.intellij.ui.PopupHandler;
import com.intellij.util.Consumer;
import com.urswolfer.intellij.plugin.gerrit.SelectedRevisions;
import com.urswolfer.intellij.plugin.gerrit.rest.GerritUtil;
import com.urswolfer.intellij.plugin.gerrit.util.GerritDataKeys;
import com.urswolfer.intellij.plugin.gerrit.util.PathUtils;
import org.jetbrains.annotations.NotNull;
import org.jetbrains.annotations.Nullable;

import java.awt.*;
import java.io.File;
import java.util.ArrayList;
import java.util.Collections;
import java.util.List;
import java.util.Map;

/**
 * @author Urs Wolfer
 *
 * Some parts based on code from:
 * https://github.com/ktisha/Crucible4IDEA
 */
public class CommentsDiffTool extends FrameDiffTool {
    private static final Predicate<Comment> REVISION_COMMENT = new Predicate<Comment>() {
        @Override
        public boolean apply(Comment comment) {
            return comment.side == null || comment.side.equals(Comment.Side.REVISION);
        }
    };
<<<<<<< HEAD
    
=======

    private static final Ordering<Comment> COMMENT_ORDERING = new Ordering<Comment>() {
        @Override
        public int compare(Comment left, Comment right) {
            // need to sort descending as icons are added to the left of existing icons
            return -Longs.compare(left.updated.getTime(), right.updated.getTime());
        }
    };

>>>>>>> a3dc1059
    @Inject
    private GerritUtil gerritUtil;
    @Inject
    private DataManager dataManager;
    @Inject
    private AddCommentActionBuilder addCommentActionBuilder;
    @Inject
    private PathUtils pathUtils;
    @Inject
    private SelectedRevisions selectedRevisions;

    @Override
    public boolean canShow(DiffRequest request) {
        final boolean superCanShow = super.canShow(request);

        final AsyncResult<DataContext> dataContextFromFocus = dataManager.getDataContextFromFocus();
        final DataContext context = dataContextFromFocus.getResult();
        if (context == null) return false;

        ChangeInfo changeInfo = GerritDataKeys.CHANGE.getData(context);
        return superCanShow && changeInfo != null;
    }

    @Nullable
    @Override
    protected DiffPanelImpl createDiffPanelImpl(@NotNull DiffRequest request, @Nullable Window window, @NotNull Disposable parentDisposable) {
        DataContext context = dataManager.getDataContextFromFocus().getResult();
        ChangeInfo changeInfo = GerritDataKeys.CHANGE.getData(context);
        String selectedRevisionId;
        if (changeInfo != null) {
            selectedRevisionId = selectedRevisions.get(changeInfo);
        } else {
            selectedRevisionId = null;
        }
        Optional<Pair<String, RevisionInfo>> baseRevision = GerritDataKeys.BASE_REVISION.getData(context);

        DiffPanelImpl diffPanel = new CommentableDiffPanel(window, request, changeInfo, selectedRevisionId, baseRevision);
        diffPanel.setDiffRequest(request);
        Disposer.register(parentDisposable, diffPanel);
        return diffPanel;
    }

    private void handleComments(final DiffPanelImpl diffPanel,
                                final String filePathString,
                                final Project project,
                                final ChangeInfo changeInfo,
                                final String selectedRevisionId,
                                final Optional<Pair<String, RevisionInfo>> baseRevision) {
        final FilePath filePath = new FilePathImpl(new File(filePathString), false);
<<<<<<< HEAD
        final String relativeFilePath = getRelativeOrAbsolutePath(project, filePath.getPath(), changeInfo);
=======
        final String relativeFilePath = PathUtils.ensureSlashSeparators(getRelativeOrAbsolutePath(project, filePath.getPath()));
>>>>>>> a3dc1059

        addCommentAction(diffPanel, relativeFilePath, changeInfo, selectedRevisionId, baseRevision);

        gerritUtil.getChangeDetails(changeInfo._number, project, new Consumer<ChangeInfo>() {
            @Override
            public void consume(ChangeInfo changeDetails) {
                gerritUtil.getComments(changeDetails.id, selectedRevisionId, project, true, true,
                        new Consumer<Map<String, List<CommentInfo>>>() {
                            @Override
                            public void consume(Map<String, List<CommentInfo>> comments) {
                                List<CommentInfo> fileComments = comments.get(relativeFilePath);
                                if (fileComments != null) {
                                    addCommentsGutter(
                                            diffPanel.getEditor2(),
                                            relativeFilePath,
                                            selectedRevisionId,
                                            Iterables.filter(fileComments, REVISION_COMMENT),
                                            changeInfo,
                                            project
                                    );
                                    if (!baseRevision.isPresent()) {
                                        addCommentsGutter(
                                                diffPanel.getEditor1(),
                                                relativeFilePath,
                                                selectedRevisionId,
                                                Iterables.filter(fileComments, Predicates.not(REVISION_COMMENT)),
                                                changeInfo,
                                                project
                                        );
                                    }
                                }
                            }
                        }
                );

                if (baseRevision.isPresent()) {
                    gerritUtil.getComments(changeDetails.id, baseRevision.get().getFirst(), project, true, true,
                            new Consumer<Map<String, List<CommentInfo>>>() {
                        @Override
                        public void consume(Map<String, List<CommentInfo>> comments) {
                            List<CommentInfo> fileComments = comments.get(relativeFilePath);
                            Collections.sort(fileComments, COMMENT_ORDERING);
                            if (fileComments != null) {
                                addCommentsGutter(
                                        diffPanel.getEditor1(),
                                        relativeFilePath,
                                        baseRevision.get().getFirst(),
                                        Iterables.filter(fileComments, REVISION_COMMENT),
                                        changeInfo,
                                        project
                                );
                            }
                        }
                    });
                }

                gerritUtil.setReviewed(changeDetails.id, selectedRevisionId,
                        relativeFilePath, project);
            }
        });
    }

    private void addCommentAction(DiffPanelImpl diffPanel, String filePath, ChangeInfo changeInfo,
                                  String selectedRevisionId, Optional<Pair<String, RevisionInfo>> baseRevision) {
        if (baseRevision.isPresent()) {
            addCommentActionToEditor(diffPanel.getEditor1(), filePath, changeInfo, baseRevision.get().getFirst(), Comment.Side.REVISION);
        } else {
            addCommentActionToEditor(diffPanel.getEditor1(), filePath, changeInfo, selectedRevisionId, Comment.Side.PARENT);
        }
        addCommentActionToEditor(diffPanel.getEditor2(), filePath, changeInfo, selectedRevisionId, Comment.Side.REVISION);
    }

    private void addCommentActionToEditor(Editor editor,
                                          String filePath,
                                          ChangeInfo changeInfo,
                                          String revisionId,
                                          Comment.Side commentSide) {
        if (editor == null) return;

        DefaultActionGroup group = new DefaultActionGroup();
        final AddCommentAction addCommentAction = addCommentActionBuilder
                .create(this, changeInfo, revisionId, editor, filePath, commentSide)
                .withText("Add Comment")
                .withIcon(AllIcons.Toolwindows.ToolWindowMessages)
                .get();
        addCommentAction.registerCustomShortcutSet(CustomShortcutSet.fromString("C"), editor.getContentComponent());
        group.add(addCommentAction);
        PopupHandler.installUnknownPopupHandler(editor.getContentComponent(), group, ActionManager.getInstance());
    }

    private void addCommentsGutter(Editor editor,
                                   String filePath,
                                   String revisionId,
<<<<<<< HEAD
                                   Iterable<CommentInfo> fileComments,
                                   ChangeInfo changeInfo,
                                   Project project) {

=======
                                   Iterable<CommentInfo> fileComments) {
>>>>>>> a3dc1059
        for (CommentInfo fileComment : fileComments) {
            fileComment.path = PathUtils.ensureSlashSeparators(filePath);
            addComment(editor, changeInfo, revisionId, project, fileComment);
        }
    }

    public void addComment(Editor editor, ChangeInfo changeInfo, String revisionId, Project project, Comment comment) {
        if (editor == null) return;
        MarkupModel markup = editor.getMarkupModel();

        RangeHighlighter rangeHighlighter = null;
        if (comment.range != null) {
            rangeHighlighter = highlightRangeComment(comment.range, editor, project);
        }

        int lineCount = markup.getDocument().getLineCount();

        int line = comment.line - 1;
        if (line < 0) {
            line = 0;
        }
        if (line > lineCount - 1) {
            line = lineCount - 1;
        }
        if (line >= 0) {
            final RangeHighlighter highlighter = markup.addLineHighlighter(line, HighlighterLayer.ERROR + 1, null);
            CommentGutterIconRenderer iconRenderer = new CommentGutterIconRenderer(
                    this, editor, gerritUtil, selectedRevisions, addCommentActionBuilder,
                    comment, changeInfo, revisionId, highlighter, rangeHighlighter);
            highlighter.setGutterIconRenderer(iconRenderer);
        }
    }

    public void removeComment(Project project, Editor editor, RangeHighlighter lineHighlighter, RangeHighlighter rangeHighlighter) {
        editor.getMarkupModel().removeHighlighter(lineHighlighter);
        lineHighlighter.dispose();

        if (rangeHighlighter != null) {
            HighlightManager highlightManager = HighlightManager.getInstance(project);
            highlightManager.removeSegmentHighlighter(editor, rangeHighlighter);
        }
    }

    private class CommentableDiffPanel extends DiffPanelImpl {
        private final ChangeInfo changeInfo;
        private final String selectedRevisionId;
        private final Optional<Pair<String, RevisionInfo>> baseRevision;

        public CommentableDiffPanel(Window window,
                                    DiffRequest request,
                                    ChangeInfo changeInfo,
                                    String selectedRevisionId,
                                    Optional<Pair<String, RevisionInfo>> baseRevision) {
            super(window, request.getProject(), true, true, DiffManagerImpl.FULL_DIFF_DIVIDER_POLYGONS_OFFSET, CommentsDiffTool.this);
            this.changeInfo = changeInfo;
            this.selectedRevisionId = selectedRevisionId;
            this.baseRevision = baseRevision;
        }

        @Override
        public void setDiffRequest(DiffRequest request) {
            super.setDiffRequest(request);

            Object chain = request.getGenericData().get(VcsDataKeys.DIFF_REQUEST_CHAIN.getName());
            if (chain instanceof ChangeRequestChain) {
                DiffRequestPresentable currentRequest = ((ChangeRequestChain) chain).getCurrentRequest();
                if (currentRequest != null) {
                    String path = currentRequest.getPathPresentation();
                    handleComments(this, path, request.getProject(), changeInfo, selectedRevisionId, baseRevision);
                }
            }
        }
    }

    private String getRelativeOrAbsolutePath(Project project, String absoluteFilePath, ChangeInfo changeInfo) {
        return pathUtils.getRelativeOrAbsolutePath(project, absoluteFilePath, changeInfo.project);
    }

    public static RangeHighlighter highlightRangeComment(Comment.Range range, Editor editor, Project project) {
        CharSequence charsSequence = editor.getMarkupModel().getDocument().getCharsSequence();

        RangeUtils.Offset offset = RangeUtils.rangeToTextOffset(charsSequence, range);

        TextAttributes attributes = new TextAttributes();
        attributes.setBackgroundColor(JBColor.YELLOW);
        ArrayList<RangeHighlighter> highlighters = Lists.newArrayList();
        HighlightManager highlightManager = HighlightManager.getInstance(project);
        highlightManager.addRangeHighlight(editor, offset.start, offset.end, attributes, false, highlighters);
        return highlighters.get(0);
    }
}<|MERGE_RESOLUTION|>--- conflicted
+++ resolved
@@ -84,9 +84,6 @@
             return comment.side == null || comment.side.equals(Comment.Side.REVISION);
         }
     };
-<<<<<<< HEAD
-    
-=======
 
     private static final Ordering<Comment> COMMENT_ORDERING = new Ordering<Comment>() {
         @Override
@@ -96,7 +93,6 @@
         }
     };
 
->>>>>>> a3dc1059
     @Inject
     private GerritUtil gerritUtil;
     @Inject
@@ -146,11 +142,7 @@
                                 final String selectedRevisionId,
                                 final Optional<Pair<String, RevisionInfo>> baseRevision) {
         final FilePath filePath = new FilePathImpl(new File(filePathString), false);
-<<<<<<< HEAD
-        final String relativeFilePath = getRelativeOrAbsolutePath(project, filePath.getPath(), changeInfo);
-=======
-        final String relativeFilePath = PathUtils.ensureSlashSeparators(getRelativeOrAbsolutePath(project, filePath.getPath()));
->>>>>>> a3dc1059
+        final String relativeFilePath = PathUtils.ensureSlashSeparators(getRelativeOrAbsolutePath(project, filePath.getPath(), changeInfo));
 
         addCommentAction(diffPanel, relativeFilePath, changeInfo, selectedRevisionId, baseRevision);
 
@@ -244,14 +236,9 @@
     private void addCommentsGutter(Editor editor,
                                    String filePath,
                                    String revisionId,
-<<<<<<< HEAD
                                    Iterable<CommentInfo> fileComments,
                                    ChangeInfo changeInfo,
                                    Project project) {
-
-=======
-                                   Iterable<CommentInfo> fileComments) {
->>>>>>> a3dc1059
         for (CommentInfo fileComment : fileComments) {
             fileComment.path = PathUtils.ensureSlashSeparators(filePath);
             addComment(editor, changeInfo, revisionId, project, fileComment);
