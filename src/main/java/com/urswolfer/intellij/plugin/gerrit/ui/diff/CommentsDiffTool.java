--- conflicted
+++ resolved
@@ -38,15 +38,8 @@
 import com.intellij.diff.tools.simple.SimpleDiffViewer;
 import com.intellij.icons.AllIcons;
 import com.intellij.ide.DataManager;
-<<<<<<< HEAD
 import com.intellij.openapi.actionSystem.ActionManager;
 import com.intellij.openapi.actionSystem.CustomShortcutSet;
-=======
-import com.intellij.openapi.Disposable;
-import com.intellij.openapi.actionSystem.ActionManager;
-import com.intellij.openapi.actionSystem.CustomShortcutSet;
-import com.intellij.openapi.actionSystem.DataContext;
->>>>>>> 76c9f669
 import com.intellij.openapi.actionSystem.DefaultActionGroup;
 import com.intellij.openapi.editor.Editor;
 import com.intellij.openapi.editor.ex.EditorEx;
@@ -55,11 +48,6 @@
 import com.intellij.openapi.editor.markup.RangeHighlighter;
 import com.intellij.openapi.editor.markup.TextAttributes;
 import com.intellij.openapi.project.Project;
-<<<<<<< HEAD
-=======
-import com.intellij.openapi.util.AsyncResult;
-import com.intellij.openapi.util.Disposer;
->>>>>>> 76c9f669
 import com.intellij.openapi.util.Pair;
 import com.intellij.openapi.vcs.FilePath;
 import com.intellij.openapi.vcs.changes.ChangesUtil;
@@ -290,23 +278,11 @@
         private final String selectedRevisionId;
         private final Optional<Pair<String, RevisionInfo>> baseRevision;
 
-<<<<<<< HEAD
         public CommentsDiffViewer(@NotNull DiffContext context, @NotNull DiffRequest request) {
             super(context, request);
             changeInfo = context.getUserData(GerritUserDataKeys.CHANGE);
             baseRevision = context.getUserData(GerritUserDataKeys.BASE_REVISION);
             selectedRevisionId = changeInfo != null ? selectedRevisions.get(changeInfo) : null;
-=======
-        private CommentableDiffPanel(Window window,
-                                    DiffRequest request,
-                                    ChangeInfo changeInfo,
-                                    String selectedRevisionId,
-                                    Optional<Pair<String, RevisionInfo>> baseRevision) {
-            super(window, request.getProject(), true, true, DiffManagerImpl.FULL_DIFF_DIVIDER_POLYGONS_OFFSET, CommentsDiffTool.this);
-            this.changeInfo = changeInfo;
-            this.selectedRevisionId = selectedRevisionId;
-            this.baseRevision = baseRevision;
->>>>>>> 76c9f669
         }
 
         @Override
