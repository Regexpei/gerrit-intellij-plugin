--- conflicted
+++ resolved
@@ -164,12 +164,8 @@
                     final VirtualFile virtualFile = gitRepository.getGitDir();
 
                     final String notLoaded = "Not loaded";
-<<<<<<< HEAD
                     String ref = changeInfo.currentRevision;
-                    GitHeavyCommit gitCommit = new GitHeavyCommit(virtualFile, AbstractHash.create(ref), new SHAHash(ref), notLoaded, notLoaded, new Date(0), notLoaded,
-=======
-                    GitCommit gitCommit = new GitCommit(virtualFile, AbstractHash.create(revisionId), new SHAHash(revisionId), notLoaded, notLoaded, new Date(0), notLoaded,
->>>>>>> 35084732
+                    GitHeavyCommit gitCommit = new GitHeavyCommit(virtualFile, AbstractHash.create(revisionId), new SHAHash(revisionId), notLoaded, notLoaded, new Date(0), notLoaded,
                             notLoaded, Collections.<String>emptySet(), Collections.<FilePath>emptyList(), notLoaded,
                             notLoaded, Collections.<String>emptyList(), Collections.<String>emptyList(), Collections.<String>emptyList(),
                             Collections.<Change>emptyList(), 0);
