--- conflicted
+++ resolved
@@ -162,13 +162,8 @@
                     final VirtualFile virtualFile = gitRepository.getGitDir();
 
                     final String notLoaded = "Not loaded";
-<<<<<<< HEAD
-                    String ref = changeInfo.getCurrentRevision();
+                    String ref = changeInfo.currentRevision;
                     GitHeavyCommit gitCommit = new GitHeavyCommit(virtualFile, AbstractHash.create(ref), new SHAHash(ref), notLoaded, notLoaded, new Date(0), notLoaded,
-=======
-                    String ref = changeInfo.currentRevision;
-                    GitCommit gitCommit = new GitCommit(virtualFile, AbstractHash.create(ref), new SHAHash(ref), notLoaded, notLoaded, new Date(0), notLoaded,
->>>>>>> 39d2d87b
                             notLoaded, Collections.<String>emptySet(), Collections.<FilePath>emptyList(), notLoaded,
                             notLoaded, Collections.<String>emptyList(), Collections.<String>emptyList(), Collections.<String>emptyList(),
                             Collections.<Change>emptyList(), 0);
