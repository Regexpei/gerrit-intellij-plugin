/*
 * Copyright 2013-2015 Urs Wolfer
 * Copyright 2000-2010 JetBrains s.r.o.
 *
 * Licensed under the Apache License, Version 2.0 (the "License");
 * you may not use this file except in compliance with the License.
 * You may obtain a copy of the License at
 *
 * http://www.apache.org/licenses/LICENSE-2.0
 *
 * Unless required by applicable law or agreed to in writing, software
 * distributed under the License is distributed on an "AS IS" BASIS,
 * WITHOUT WARRANTIES OR CONDITIONS OF ANY KIND, either express or implied.
 * See the License for the specific language governing permissions and
 * limitations under the License.
 */

package com.urswolfer.intellij.plugin.gerrit.git;

import static git4idea.commands.GitSimpleEventDetector.Event.CHERRY_PICK_CONFLICT;
import static git4idea.commands.GitSimpleEventDetector.Event.LOCAL_CHANGES_OVERWRITTEN_BY_CHERRY_PICK;

import com.google.common.base.Optional;
import com.google.common.base.Throwables;
import com.google.gerrit.extensions.common.ChangeInfo;
import com.google.gerrit.extensions.common.FetchInfo;
import com.google.inject.Inject;
import com.intellij.openapi.application.Application;
import com.intellij.openapi.components.ServiceManager;
import com.intellij.openapi.fileEditor.FileDocumentManager;
import com.intellij.openapi.progress.ProgressIndicator;
import com.intellij.openapi.progress.Task;
import com.intellij.openapi.project.Project;
import com.intellij.openapi.util.Computable;
import com.intellij.openapi.util.Key;
import com.intellij.openapi.util.Pair;
import com.intellij.openapi.util.text.StringUtil;
import com.intellij.openapi.vcs.VcsException;
import com.intellij.openapi.vcs.history.VcsRevisionNumber;
import com.intellij.openapi.vcs.merge.MergeDialogCustomizer;
import com.intellij.openapi.vfs.VirtualFile;
import com.intellij.openapi.vfs.VirtualFileManager;
import com.intellij.util.ArrayUtil;
import com.intellij.vcs.log.Hash;
import com.intellij.vcs.log.VcsShortCommitDetails;
import com.intellij.vcs.log.VcsUser;
import com.intellij.vcs.log.impl.HashImpl;
import com.intellij.vcs.log.impl.VcsShortCommitDetailsImpl;
import com.intellij.vcs.log.impl.VcsUserImpl;
import com.urswolfer.intellij.plugin.gerrit.GerritSettings;
import com.urswolfer.intellij.plugin.gerrit.util.NotificationBuilder;
import com.urswolfer.intellij.plugin.gerrit.util.NotificationService;
import com.urswolfer.intellij.plugin.gerrit.util.UrlUtils;
import git4idea.GitCommit;
import git4idea.GitExecutionException;
import git4idea.GitPlatformFacade;
import git4idea.GitUtil;
import git4idea.GitVcs;
import git4idea.commands.Git;
import git4idea.commands.GitCommand;
import git4idea.commands.GitCommandResult;
import git4idea.commands.GitLineHandler;
import git4idea.commands.GitLineHandlerListener;
import git4idea.commands.GitSimpleEventDetector;
import git4idea.commands.GitStandardProgressAnalyzer;
import git4idea.commands.GitTask;
import git4idea.commands.GitTaskResultHandlerAdapter;
import git4idea.commands.GitUntrackedFilesOverwrittenByOperationDetector;
import git4idea.history.GitHistoryUtils;
import git4idea.merge.GitConflictResolver;
import git4idea.repo.GitRemote;
import git4idea.repo.GitRepository;
import git4idea.repo.GitRepositoryManager;
import git4idea.update.GitFetchResult;
import git4idea.update.GitFetcher;
import git4idea.util.GitCommitCompareInfo;
import git4idea.util.GitUntrackedFilesHelper;
import org.jetbrains.annotations.NotNull;
import org.jetbrains.annotations.Nullable;

import java.util.ArrayList;
import java.util.Collection;
import java.util.Collections;
import java.util.List;
import java.util.concurrent.Callable;

/**
 * @author Urs Wolfer
 */
public class GerritGitUtil {
    @Inject
    private Git git;
    @Inject
    private GitPlatformFacade platformFacade;
    @Inject
    private FileDocumentManager fileDocumentManager;
    @Inject
    private Application application;
    @Inject
    private VirtualFileManager virtualFileManager;
    @Inject
    private GerritSettings gerritSettings;
    @Inject
    private NotificationService notificationService;

    public Iterable<GitRepository> getRepositories(Project project) {
        GitRepositoryManager repositoryManager = GitUtil.getRepositoryManager(project);
        return repositoryManager.getRepositories();
    }

    public Optional<GitRepository> getRepositoryForGerritProject(Project project, String gerritProjectName) {
        final Iterable<GitRepository> repositoriesFromRoots = getRepositories(project);
        for (GitRepository repository : repositoriesFromRoots) {
            for (GitRemote remote : repository.getRemotes()) {
                if (remote.getName().equals(gerritProjectName)) {
                    return Optional.of(repository);
                }
                for (String remoteUrl : remote.getUrls()) {
                    remoteUrl = UrlUtils.stripGitExtension(remoteUrl);
                    if (remoteUrl != null && remoteUrl.endsWith(gerritProjectName)) {
                        return Optional.of(repository);
                    }
                }
            }
        }
        return Optional.absent();
    }

    public Optional<GitRemote> getRemoteForChange(Project project, GitRepository gitRepository, FetchInfo fetchInfo) {
        String url = fetchInfo.url;
        for (GitRemote remote : gitRepository.getRemotes()) {
            List<String> repositoryUrls = new ArrayList<String>();
            repositoryUrls.addAll(remote.getUrls());
            repositoryUrls.addAll(remote.getPushUrls());
            for (String repositoryUrl : repositoryUrls) {
                if (UrlUtils.urlHasSameHost(repositoryUrl, url)
                    || UrlUtils.urlHasSameHost(repositoryUrl, gerritSettings.getHost())) {
                    return Optional.of(remote);
                }
            }
        }
        NotificationBuilder notification = new NotificationBuilder(project, "Error",
            String.format("Could not fetch commit because no remote url matches Gerrit host.<br/>" +
                "Git repository: '%s'.", gitRepository.getPresentableUrl()));
        notificationService.notifyError(notification);
        return Optional.absent();
    }

    public void fetchChange(final Project project,
                            final GitRepository gitRepository,
                            final FetchInfo fetchInfo,
                            final String commitHash,
                            @Nullable final Callable<Void> successCallable) {
        GitVcs.runInBackground(new Task.Backgroundable(project, "Fetching...", false) {
            @Override
            public void onSuccess() {
                super.onSuccess();
                try {
                    if (successCallable != null) {
                        successCallable.call();
                    }
                } catch (Exception e) {
                    throw Throwables.propagate(e);
                }
            }

            @Override
            public void run(@NotNull ProgressIndicator indicator) {
                GitRemote remote;
                String fetch;
                String url;
                boolean commitIsFetched = checkIfCommitIsFetched(gitRepository, commitHash);
                if (commitIsFetched) {
                    // 'git fetch' works with a local path instead of a remote -> this way FETCH_HEAD is set
                    remote = new GitRemote(gitRepository.getRoot().getPath(),
                        Collections.<String>emptyList(), Collections.<String>emptySet(), Collections.<String>emptyList(), Collections.<String>emptyList());
                    fetch = commitHash;
                    url = "";
                } else {
                    remote = getRemoteForChange(project, gitRepository, fetchInfo).orNull();
                    if (remote == null) {
                        return;
                    }
                    fetch = fetchInfo.ref;
                    url = remote.getFirstUrl();
                }
<<<<<<< HEAD
                GitFetchResult result = fetchNatively(gitRepository, remote.get(), fetchInfo.ref);
=======
                GitFetchResult result = fetchNatively(gitRepository.getGitDir(), remote, url, fetch, project, indicator);
>>>>>>> d819a59e
                if (!result.isSuccess()) {
                    GitFetcher.displayFetchResult(project, result, null, result.getErrors());
                }
            }
        });
    }

    public void cherryPickChange(final Project project, final ChangeInfo changeInfo, final String revisionId) {
        fileDocumentManager.saveAllDocuments();
        platformFacade.getChangeListManager(project).blockModalNotifications();

        new Task.Backgroundable(project, "Cherry-picking...", false) {
            public void run(@NotNull ProgressIndicator indicator) {
                try {
                    Optional<GitRepository> gitRepositoryOptional = getRepositoryForGerritProject(project, changeInfo.project);
                    if (!gitRepositoryOptional.isPresent()) {
                        NotificationBuilder notification = new NotificationBuilder(project, "Error",
                            String.format("No repository found for Gerrit project: '%s'.", changeInfo.project));
                        notificationService.notifyError(notification);
                        return;
                    }
                    GitRepository gitRepository = gitRepositoryOptional.get();

                    final VirtualFile virtualFile = gitRepository.getGitDir();

                    final String notLoaded = "Not loaded";
                    VcsUser notLoadedUser = new VcsUserImpl(notLoaded, notLoaded);
                    VcsShortCommitDetails gitCommit = new VcsShortCommitDetailsImpl(
                        HashImpl.build(revisionId), Collections.<Hash>emptyList(), 0, virtualFile, notLoaded, notLoadedUser, notLoadedUser, 0);

                    cherryPick(gitRepository, gitCommit, git, platformFacade, project);
                } finally {
                    application.invokeLater(new Runnable() {
                        public void run() {
                            virtualFileManager.syncRefresh();
                            platformFacade.getChangeListManager(project).unblockModalNotifications();
                        }
                    });
                }
            }
        }.queue();
    }

    /**
     * A lot of this code is based on: git4idea.cherrypick.GitCherryPicker#cherryPick() (which is private)
     */
    private boolean cherryPick(@NotNull GitRepository repository, @NotNull VcsShortCommitDetails commit,
                               @NotNull Git git, @NotNull GitPlatformFacade platformFacade, @NotNull Project project) {
        GitSimpleEventDetector conflictDetector = new GitSimpleEventDetector(CHERRY_PICK_CONFLICT);
        GitSimpleEventDetector localChangesOverwrittenDetector = new GitSimpleEventDetector(LOCAL_CHANGES_OVERWRITTEN_BY_CHERRY_PICK);
        GitUntrackedFilesOverwrittenByOperationDetector untrackedFilesDetector =
                new GitUntrackedFilesOverwrittenByOperationDetector(repository.getRoot());
        GitCommandResult result = git.cherryPick(repository, commit.getId().asString(), false,
                conflictDetector, localChangesOverwrittenDetector, untrackedFilesDetector);
        if (result.success()) {
            return true;
        } else if (conflictDetector.hasHappened()) {
            return new CherryPickConflictResolver(project, git, platformFacade, repository.getRoot(),
                    commit.getId().toShortString(), commit.getAuthor().getName(),
                    commit.getSubject()).merge();
        } else if (untrackedFilesDetector.wasMessageDetected()) {
            String description = "Some untracked working tree files would be overwritten by cherry-pick.<br/>" +
                    "Please move, remove or add them before you can cherry-pick. <a href='view'>View them</a>";

            GitUntrackedFilesHelper.notifyUntrackedFilesOverwrittenBy(project, repository.getRoot(),
                untrackedFilesDetector.getRelativeFilePaths(),
                "cherry-pick", description);
            return false;
        } else if (localChangesOverwrittenDetector.hasHappened()) {
            notificationService.notifyError(new NotificationBuilder(project, "Cherry-Pick Error",
                    "Your local changes would be overwritten by cherry-pick.<br/>Commit your changes or stash them to proceed."));
            return false;
        } else {
            notificationService.notifyError(new NotificationBuilder(project, "Cherry-Pick Error",
                    result.getErrorOutputAsHtmlString()));
            return false;
        }
    }


    /**
     * Copy of: git4idea.cherrypick.GitCherryPicker.CherryPickConflictResolver (which is private)
     */
    private static class CherryPickConflictResolver extends GitConflictResolver {

        public CherryPickConflictResolver(@NotNull Project project, @NotNull Git git, @NotNull GitPlatformFacade facade, @NotNull VirtualFile root,
                                          @NotNull String commitHash, @NotNull String commitAuthor, @NotNull String commitMessage) {
            super(project, git, facade, Collections.singleton(root), makeParams(commitHash, commitAuthor, commitMessage));
        }

        private static Params makeParams(String commitHash, String commitAuthor, String commitMessage) {
            Params params = new Params();
            params.setErrorNotificationTitle("Cherry-picked with conflicts");
            params.setMergeDialogCustomizer(new CherryPickMergeDialogCustomizer(commitHash, commitAuthor, commitMessage));
            return params;
        }

        @Override
        protected void notifyUnresolvedRemain() {
            // we show a [possibly] compound notification after cherry-picking all commits.
        }
    }


    /**
     * Copy of: git4idea.cherrypick.GitCherryPicker.CherryPickMergeDialogCustomizer (which is private)
     */
    private static class CherryPickMergeDialogCustomizer extends MergeDialogCustomizer {

        private String myCommitHash;
        private String myCommitAuthor;
        private String myCommitMessage;

        public CherryPickMergeDialogCustomizer(String commitHash, String commitAuthor, String commitMessage) {
            myCommitHash = commitHash;
            myCommitAuthor = commitAuthor;
            myCommitMessage = commitMessage;
        }

        @Override
        public String getMultipleFileMergeDescription(Collection<VirtualFile> files) {
            return "<html>Conflicts during cherry-picking commit <code>" + myCommitHash + "</code> made by " + myCommitAuthor + "<br/>" +
                    "<code>\"" + myCommitMessage + "\"</code></html>";
        }

        @Override
        public String getLeftPanelTitle(VirtualFile file) {
            return "Local changes";
        }

        @Override
        public String getRightPanelTitle(VirtualFile file, VcsRevisionNumber lastRevisionNumber) {
            return "<html>Changes from cherry-pick <code>" + myCommitHash + "</code>";
        }
    }

    /**
     * Almost a copy of git4idea.update.GitFetcher#fetchNatively().
     * Modifications:
     * * removal of GitFetchPruneDetector
     * * do not prepend "refs/heads/..." (with getFetchSpecForBranch).
     */
    @NotNull
    private static GitFetchResult fetchNatively(@NotNull GitRepository repository, @NotNull GitRemote remote, @Nullable String branch) {
        Git git = ServiceManager.getService(Git.class);
        GitCommandResult result = git.fetch(repository, remote,
            Collections.<GitLineHandlerListener>emptyList(), new String[]{branch});

        GitFetchResult fetchResult;
        if (result.success()) {
            fetchResult = GitFetchResult.success();
        } else if (result.cancelled()) {
            fetchResult = GitFetchResult.cancel();
        } else {
            fetchResult = GitFetchResult.error(result.getErrorOutputAsJoinedString());
        }
        return fetchResult;
    }

<<<<<<< HEAD
=======
    public boolean checkIfCommitIsFetched(GitRepository repository, String commitHash) {
        FormattedGitLineHandlerListener listener = new FormattedGitLineHandlerListener();
        final GitLineHandler h = new GitLineHandler(repository.getProject(), repository.getRoot(), GitCommand.SHOW);
        h.setSilent(false);
        h.setStdoutSuppressed(false);
        h.addParameters(commitHash);
        h.addParameters("--format=short");
        h.endOptions();
        h.addLineListener(listener);
        GitCommandResult gitCommandResult = git.runCommand(new Computable<GitLineHandler>() {
            @Override
            public GitLineHandler compute() {
                return h;
            }
        });
        boolean success = gitCommandResult.success();
        List<String> output = gitCommandResult.getOutput();
        boolean isCommit = !output.isEmpty() && output.get(0).startsWith("commit");
        return success && isCommit;
    }

>>>>>>> d819a59e
    @NotNull
    public Pair<List<GitCommit>, List<GitCommit>> loadCommitsToCompare(@NotNull GitRepository repository, @NotNull final String branchName, @NotNull final Project project) {
        final List<GitCommit> headToBranch;
        final List<GitCommit> branchToHead;
        try {
            headToBranch = GitHistoryUtils.history(project, repository.getRoot(), ".." + branchName);
            branchToHead = GitHistoryUtils.history(project, repository.getRoot(), branchName + "..");
        } catch (VcsException e) {
            // we treat it as critical and report an error
            throw new GitExecutionException("Couldn't get [git log .." + branchName + "] on repository [" + repository.getRoot() + "]", e);
        }
        return Pair.create(headToBranch, branchToHead);
    }

    @NotNull
    public GitCommitCompareInfo loadCommitsToCompare(Collection<GitRepository> repositories, String branchName, @NotNull final Project project) {
        GitCommitCompareInfo compareInfo = new GitCommitCompareInfo();
        for (GitRepository repository : repositories) {
            compareInfo.put(repository, loadCommitsToCompare(repository, branchName, project));
//            compareInfo.put(repository, loadTotalDiff(repository, branchName));
        }
        return compareInfo;
    }

<<<<<<< HEAD
    public boolean checkoutNewBranch(GitRepository repository, String branch) throws VcsException {
        FormattedGitLineHandlerListener listener = new FormattedGitLineHandlerListener();
        GitCommandResult gitCommandResult = git.checkout(repository, "FETCH_HEAD", branch, false, false, listener);
        if (gitCommandResult.success()) {
            return true;
        } else if (gitCommandResult.getErrorOutputAsJoinedString().contains("already exists")){
            return false;
        } else {
            throw new VcsException(listener.getHtmlMessage());
        }

    }

=======
>>>>>>> d819a59e
    public void setUpstreamBranch(GitRepository repository, String remoteBranch) throws VcsException {
        FormattedGitLineHandlerListener listener = new FormattedGitLineHandlerListener();
        final GitLineHandler h = new GitLineHandler(repository.getProject(), repository.getRoot(), GitCommand.BRANCH);
        h.setSilent(false);
        h.setStdoutSuppressed(false);
        h.addParameters("-u", "remotes/" + remoteBranch);
        h.endOptions();
        h.addLineListener(listener);
        GitCommandResult gitCommandResult = git.runCommand(new Computable<GitLineHandler>() {
            @Override
            public GitLineHandler compute() {
                return h;
            }
        });
        if (!gitCommandResult.success()) {
            throw new VcsException(listener.getHtmlMessage());
        }
    }

    private static class FormattedGitLineHandlerListener implements GitLineHandlerListener {

        private List<String> messages = new ArrayList<String>();

        @Override
        public void onLineAvailable(String s, Key key) {
            if ( s.startsWith("\t") ) {
                s = "<b>" + s.substring(1) + "</b>";
            }
            messages.add(s);
        }

        @Override
        public void processTerminated(int i) {

        }

        @Override
        public void startFailed(Throwable throwable) {

        }

        public String getHtmlMessage() {
            return StringUtil.join(messages, "<br/>");
        }
    }
}<|MERGE_RESOLUTION|>--- conflicted
+++ resolved
@@ -40,7 +40,6 @@
 import com.intellij.openapi.vcs.merge.MergeDialogCustomizer;
 import com.intellij.openapi.vfs.VirtualFile;
 import com.intellij.openapi.vfs.VirtualFileManager;
-import com.intellij.util.ArrayUtil;
 import com.intellij.vcs.log.Hash;
 import com.intellij.vcs.log.VcsShortCommitDetails;
 import com.intellij.vcs.log.VcsUser;
@@ -62,9 +61,6 @@
 import git4idea.commands.GitLineHandler;
 import git4idea.commands.GitLineHandlerListener;
 import git4idea.commands.GitSimpleEventDetector;
-import git4idea.commands.GitStandardProgressAnalyzer;
-import git4idea.commands.GitTask;
-import git4idea.commands.GitTaskResultHandlerAdapter;
 import git4idea.commands.GitUntrackedFilesOverwrittenByOperationDetector;
 import git4idea.history.GitHistoryUtils;
 import git4idea.merge.GitConflictResolver;
@@ -168,27 +164,20 @@
             public void run(@NotNull ProgressIndicator indicator) {
                 GitRemote remote;
                 String fetch;
-                String url;
                 boolean commitIsFetched = checkIfCommitIsFetched(gitRepository, commitHash);
                 if (commitIsFetched) {
                     // 'git fetch' works with a local path instead of a remote -> this way FETCH_HEAD is set
                     remote = new GitRemote(gitRepository.getRoot().getPath(),
                         Collections.<String>emptyList(), Collections.<String>emptySet(), Collections.<String>emptyList(), Collections.<String>emptyList());
                     fetch = commitHash;
-                    url = "";
                 } else {
                     remote = getRemoteForChange(project, gitRepository, fetchInfo).orNull();
                     if (remote == null) {
                         return;
                     }
                     fetch = fetchInfo.ref;
-                    url = remote.getFirstUrl();
-                }
-<<<<<<< HEAD
-                GitFetchResult result = fetchNatively(gitRepository, remote.get(), fetchInfo.ref);
-=======
-                GitFetchResult result = fetchNatively(gitRepository.getGitDir(), remote, url, fetch, project, indicator);
->>>>>>> d819a59e
+                }
+                GitFetchResult result = fetchNatively(gitRepository, remote, fetch);
                 if (!result.isSuccess()) {
                     GitFetcher.displayFetchResult(project, result, null, result.getErrors());
                 }
@@ -348,8 +337,6 @@
         return fetchResult;
     }
 
-<<<<<<< HEAD
-=======
     public boolean checkIfCommitIsFetched(GitRepository repository, String commitHash) {
         FormattedGitLineHandlerListener listener = new FormattedGitLineHandlerListener();
         final GitLineHandler h = new GitLineHandler(repository.getProject(), repository.getRoot(), GitCommand.SHOW);
@@ -371,7 +358,6 @@
         return success && isCommit;
     }
 
->>>>>>> d819a59e
     @NotNull
     public Pair<List<GitCommit>, List<GitCommit>> loadCommitsToCompare(@NotNull GitRepository repository, @NotNull final String branchName, @NotNull final Project project) {
         final List<GitCommit> headToBranch;
@@ -396,22 +382,6 @@
         return compareInfo;
     }
 
-<<<<<<< HEAD
-    public boolean checkoutNewBranch(GitRepository repository, String branch) throws VcsException {
-        FormattedGitLineHandlerListener listener = new FormattedGitLineHandlerListener();
-        GitCommandResult gitCommandResult = git.checkout(repository, "FETCH_HEAD", branch, false, false, listener);
-        if (gitCommandResult.success()) {
-            return true;
-        } else if (gitCommandResult.getErrorOutputAsJoinedString().contains("already exists")){
-            return false;
-        } else {
-            throw new VcsException(listener.getHtmlMessage());
-        }
-
-    }
-
-=======
->>>>>>> d819a59e
     public void setUpstreamBranch(GitRepository repository, String remoteBranch) throws VcsException {
         FormattedGitLineHandlerListener listener = new FormattedGitLineHandlerListener();
         final GitLineHandler h = new GitLineHandler(repository.getProject(), repository.getRoot(), GitCommand.BRANCH);
