/*
 * Copyright 2013 Urs Wolfer
 *
 * Licensed under the Apache License, Version 2.0 (the "License");
 * you may not use this file except in compliance with the License.
 * You may obtain a copy of the License at
 *
 * http://www.apache.org/licenses/LICENSE-2.0
 *
 * Unless required by applicable law or agreed to in writing, software
 * distributed under the License is distributed on an "AS IS" BASIS,
 * WITHOUT WARRANTIES OR CONDITIONS OF ANY KIND, either express or implied.
 * See the License for the specific language governing permissions and
 * limitations under the License.
 */

package com.urswolfer.intellij.plugin.gerrit.ui.diff;

import com.google.gerrit.extensions.common.ChangeInfo;
import com.google.gerrit.extensions.common.Comment;
import com.intellij.icons.AllIcons;
import com.intellij.openapi.actionSystem.AnAction;
import com.intellij.openapi.actionSystem.AnActionEvent;
import com.intellij.openapi.actionSystem.PlatformDataKeys;
import com.intellij.openapi.editor.Editor;
import com.intellij.openapi.editor.markup.RangeHighlighter;
import com.intellij.openapi.project.DumbAware;
import com.intellij.openapi.project.Project;
import com.intellij.util.Consumer;
import com.urswolfer.intellij.plugin.gerrit.rest.GerritUtil;

/**
 * @author Urs Wolfer
 */
@SuppressWarnings("ComponentNotRegistered") // added with code
public class RemoveCommentAction extends AnAction implements DumbAware {

    private final CommentsDiffTool commentsDiffTool;
    private final Editor editor;
    private final GerritUtil gerritUtil;
    private final ChangeInfo changeInfo;
    private final Comment comment;
    private final String revisionId;
    private final RangeHighlighter lineHighlighter;
    private final RangeHighlighter rangeHighlighter;

    public RemoveCommentAction(CommentsDiffTool commentsDiffTool,
                               Editor editor,
                               GerritUtil gerritUtil,
                               ChangeInfo changeInfo,
                               Comment comment,
                               String revisionId,
                               RangeHighlighter lineHighlighter,
                               RangeHighlighter rangeHighlighter) {
        super("Remove", "Remove selected comment", AllIcons.Actions.Delete);

        this.commentsDiffTool = commentsDiffTool;
        this.comment = comment;
        this.gerritUtil = gerritUtil;
        this.changeInfo = changeInfo;
        this.revisionId = revisionId;
        this.lineHighlighter = lineHighlighter;
        this.editor = editor;
        this.rangeHighlighter = rangeHighlighter;
    }

    @Override
    public void actionPerformed(AnActionEvent e) {
<<<<<<< HEAD
        final Project project = e.getData(PlatformDataKeys.PROJECT);
        gerritUtil.deleteDraftComment(changeInfo._number, selectedRevisions.get(changeInfo), comment.id, project,
=======
        Project project = e.getData(PlatformDataKeys.PROJECT);
        gerritUtil.deleteDraftComment(changeInfo._number, revisionId, comment.id, project,
>>>>>>> 66b9e304
                new Consumer<Void>() {
                    @Override
                    public void consume(Void aVoid) {
                        commentsDiffTool.removeComment(project, editor, lineHighlighter, rangeHighlighter);
                    }
                });
    }
}<|MERGE_RESOLUTION|>--- conflicted
+++ resolved
@@ -66,13 +66,8 @@
 
     @Override
     public void actionPerformed(AnActionEvent e) {
-<<<<<<< HEAD
         final Project project = e.getData(PlatformDataKeys.PROJECT);
-        gerritUtil.deleteDraftComment(changeInfo._number, selectedRevisions.get(changeInfo), comment.id, project,
-=======
-        Project project = e.getData(PlatformDataKeys.PROJECT);
         gerritUtil.deleteDraftComment(changeInfo._number, revisionId, comment.id, project,
->>>>>>> 66b9e304
                 new Consumer<Void>() {
                     @Override
                     public void consume(Void aVoid) {
