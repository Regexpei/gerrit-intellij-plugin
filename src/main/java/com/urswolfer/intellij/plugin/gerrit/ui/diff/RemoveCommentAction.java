--- conflicted
+++ resolved
@@ -66,13 +66,8 @@
 
     @Override
     public void actionPerformed(AnActionEvent e) {
-<<<<<<< HEAD
-        reviewCommentSink.removeCommentForChange(changeInfo.id, comment);
+        reviewCommentSink.removeCommentForChange(changeInfo.id, selectedRevisions.get(changeInfo), comment);
         Project project = e.getData(PlatformDataKeys.PROJECT);
         commentsDiffTool.removeComment(project, editor, lineHighlighter, rangeHighlighter);
-=======
-        reviewCommentSink.removeCommentForChange(changeInfo.id, selectedRevisions.get(changeInfo), comment);
-        commentsDiffTool.removeComment(editor, lineHighlighter, rangeHighlighter);
->>>>>>> 35084732
     }
 }