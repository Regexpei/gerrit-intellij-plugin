<!--
 * Copyright 2013-2014 Urs Wolfer
 *
 * Licensed under the Apache License, Version 2.0 (the "License");
 * you may not use this file except in compliance with the License.
 * You may obtain a copy of the License at
 *
 * http://www.apache.org/licenses/LICENSE-2.0
 *
 * Unless required by applicable law or agreed to in writing, software
 * distributed under the License is distributed on an "AS IS" BASIS,
 * WITHOUT WARRANTIES OR CONDITIONS OF ANY KIND, either express or implied.
 * See the License for the specific language governing permissions and
 * limitations under the License.
-->
<idea-plugin version="2">
  <id>com.urswolfer.intellij.plugin.gerrit</id>
  <name>Gerrit</name>
  <version>0.9.2</version>
  <vendor email="uwolfer@fwo.ch"
          url="https://github.com/uwolfer/gerrit-intellij-plugin"
          logo="/icons/gerrit.png">Urs Wolfer</vendor>

  <description><![CDATA[
      <p>
        Gerrit Code Review Tool Integration
      </p>

      <p>
        Only <strong>Gerrit 2.6 or newer</strong> is supported (missing / incomplete REST API in older versions)
      </p>

      <p>
        Features:
        <ul>
          <li>Do reviews directly from your IDE (voting and commenting)</li>
          <li>List open changes</li>
          <li>Optimized push dialog for Gerrit operations (refs/for, add reviewers, ...)</li>
          <li>Compare (Diff) changes against your local clone (much more comfortable than in Web UI because of well known syntax highlighting and other IDE features)</li>
          <li>Submit changes</li>
          <li>Notifications for new changes which are waiting for your review</li>
          <li>Cherry-Pick changes into your local clone</li>
          <li>File and line based comments (<strong>Gerrit 2.7 or newer only</strong>)<br />
          Usage: Add new comments in file diff window with right click on line; remove not yet submitted comments with a
           click on comment icon. Comments need to be submitted with "Submit" or any "+/-" action.
          </li>
          <li>Clone and set up (add commit message hook) Gerrit projects directly</li>
        </ul>
      </p>

      <p>
        If you find any issues, please report them (please use the GitHub issue tracker instead of review comments).
      </p>

      <p>
        If you like this plugin, you can support it:
        <ul>
          <li>Spread it: Tell your friends who are using IntelliJ and Gerrit about this plugin (or even bring them to use these fantastic products!)</li>
          <li>Vote for it: Write your review and vote for it at the <a href="http://plugins.jetbrains.com/plugin/7272">IntelliJ plugin repository</a>.</li>
          <li>Star it: <a href="https://github.com/uwolfer/gerrit-intellij-plugin/star">Star it at GitHub</a>. GitHub account required.</li>
          <li>Improve it: Report bugs or feature requests. Or even fix / implement them by yourself - everything is open source!</li>
          <li>Donate: You can find donation-possibilities in the <a href="https://github.com/uwolfer/gerrit-intellij-plugin/blob/master/README.md">README</a> file (at the bottom).</li>
        </ul>
      </p>
      ]]></description>

  <change-notes><![CDATA[
      <p>
        See for all changes: https://github.com/uwolfer/gerrit-intellij-plugin/commits/master
      </p>

      <p>
        <ul>
          <li><strong>Important Note:</strong> You can report exception-issues directly from your IDE. Please
          add at least a comment what you have done when it occurred / how you can reproduce it. It would be even better
          when add an email address so I can contact you in case of questions.</li>

          <li>Would you like to try test-builds of this plugin before official release? Please check out: <a
          href="https://github.com/uwolfer/gerrit-intellij-plugin/issues/34">
          https://github.com/uwolfer/gerrit-intellij-plugin/issues/34</a>.</li>

          <li>0.9.2</li>
          <ul>
            <li>password settings / safe fixes</li>
            <li>fix compatibility with latest IDEA 14 EAP</li>
            <li>alternative branch push doesn't respect manual change</li>
            <li>minor fixes and improvements</li>
          </ul>
          <li>0.9.1</li>
          <ul>
            <li>lazily load changes list (25 changes initially; more will be loaded when you scroll down)</li>
            <li>fix file comments when using IntelliJ on MS Win</li>
            <li>order file comments according to date in diff viewer</li>
            <li>minor fixes and improvements</li>
          </ul>
          <li>0.9.0</li>
          <ul>
            <li>add support to select patch sets in grid</li>
            <li>show commit message as a file in changes browser</li>
            <li>add support to select diff base in change browser (patch sets can be diffed against each other)</li>
            <li>show comments and comment drafts count in changes browser</li>
            <li>save draft comments in Gerrit (available now after IntelliJ restart and in web UI)</li>
            <li>improve notification and error handling for review and submit action</li>
            <li>find Git repository if Git remote name equals Gerrit project name</li>
            <li>many minor fixes and improvements</li>
          </ul>
          <li>0.8.1</li>
          <ul>
            <li>improve usability for file comments (add, reply, edit)</li>
            <li>new editor with preview for file comments</li>
            <li>add option to not send notification mails in review dialog</li>
            <li>minor fixes and improvements</li>
          </ul>
          <li>0.8.0</li>
          <ul>
            <li>add support for range comments (visible in "new" Gerrit Web UI)</li>
            <li>fix handling of comma separated user names in push dialog</li>
            <li>improve HTTP proxy handling</li>
            <li>improve SSL certificate handling (support for IntelliJ 13.1 certificate manager,
            certificates signed by an untrusted authority)</li>
            <li>fix handling when Gerrit url and git remote url are not equal</li>
            <li>major refactoring</li>
            <li>many minor fixes and improvements</li>
          </ul>
          <li>0.7.0</li>
          <ul>
            <li>add settings in push dialog (allows to push to Gerrit without modifying remote branch;
            can be activated by default in plugin settings)</li>
            <li>action to abandon a change</li>
            <li>many minor fixes and improvements</li>
          </ul>
          <li>0.6.2</li>
          <ul>
            <li>improve review comment dialog (editor with spell-checking, better size, preview)</li>
            <li>better display of comment (properly display multi-line and formatted comments)</li>
            <li>show review status (and CC'ed reviewers) in change detail panel</li>
            <li>fix possible indefinite HTTP request loop (in case of Gerrit server errors)</li>
            <li>minor fixes and improvements</li>
          </ul>
          <li>0.6.1</li>
          <ul>
            <li>fix issues with multiple windows (projects)</li>
            <li>fix Gerrit checkout in case of empty settings</li>
            <li>improve icons (hi-dpi ready)</li>
            <li>add custom error handler: you can report exceptions now directly from IDE</li>
          </ul>
          <li>0.6</li>
          <ul>
            <li>support for starring changes (show in list and set / unset icon)</li>
            <li>use IntelliJ action infrastructure more consistently (allows user configuration like keyboard shortcut)</li>
            <li>add support for anonymous (readonly; useful for e.g. Android and Gerrit development instances
            where REST API authentication is not supported yet)</li>
            <li>fixed more ssl issues (port from commons-httpclient v3 to apache.httpcomponents v4)</li>
            <li>add support for file comments on both sides (parent and revision)</li>
            <li>set file review status to reviewed when opening files in diff viewer </li>
            <li>many minor fixes and improvements</li>
          </ul>
          <li>0.5</li>
          <ul>
            <li>display code review and verified status in list</li>
            <li>show comments (and actions) in change detail panel</li>
            <li>add filters for changes list (fulltext, status, branch, owner, reviewer, starred changes)</li>
            <li>asynchronously load data from Gerrit (UI does not block anymore when connection is slow)</li>
            <li>improve review notifications (show after start even when Gerrit tool window is not open)</li>
            <li>add setting to show all changes (instead of changes from current project only)</li>
            <li>fix remembering self-signed certs</li>
            <li>fix for self signed ssl connections</li>
            <li>remove fetch action from user-interface (no real use-case for it)</li>
            <li>internal: migrate to Google Guice for dependency management (major refactoring)</li>
            <li>many minor fixes and improvements</li>
          </ul>
          <li>0.4.1</li>
          <ul>
            <li>performance improvement (reduced HTTP transfer sizes)</li>
            <li>add support for HTTPS servers on non-default port with self-signed certs</li>
            <li>fix timezone handling</li>
            <li>improve HTTP authentication flow (again!) (everyone who had authentication issues should try again)</li>
            <li>many minor fixes and improvements</li>
          </ul>
          <li>0.4.0</li>
          <ul>
            <li>improve HTTP authentication flow (everyone who had authentication issues should try again)</li>
            <li>set up Gerrit commit message hook after checkout (now you can checkout and set up Gerrit projects without any command line command)</li>
            <li>allow shortcuts for actions</li>
            <li>fix for Gerrit instances not running on root (e.g. example.com/r) of domain (thanks to magnayn)</li>
            <li>fix for working with multiple IntelliJ windows at the same time</li>
            <li>many minor fixes and improvements</li>
          </ul>
          <li>0.3.1</li>
          <ul>
            <li>fix for projects containing '/' (slash) in their name</li>
          </ul>
          <li>0.3.0</li>
          <ul>
            <li>add support for multi-VCS projects</li>
            <li>improve error-handling</li>
            <li>add IntelliJ 13 EAP support</li>
          </ul>
          <li>0.2.0</li>
          <ul>
            <li>add support for file based comments (view and add) (Gerrit 2.7 or newer only)</li>
            <li>better error messages (e.g. connection and authentication errors)</li>
          </ul>
        </ul>
      </p>
      ]]>
  </change-notes>

  <!-- please see http://confluence.jetbrains.net/display/IDEADEV/Build+Number+Ranges for description -->
<<<<<<< HEAD
  <idea-version since-build="136.1682"/>
=======
  <idea-version since-build="130.826" until-build="136.1681"/>
>>>>>>> 869552b7
  <!--
    IntelliJ IDEA 14
    ================
    Package jgit got removed in 91c86c379955c0c41a88908e85b4afa3adfeee52 (idea/138.775)
    GitHttpAuthDataProvider#forgetPassword got added in 85cad871d3678c02b22ce20398e16fecdbdba017 (idea/136.1681)
    UntrackedFilesNotifier#notifyUntrackedFilesOverwrittenBy got changed in 752bbd86726fb43fae1a77892b296453b186f2e5 (idea/138.874)

    IntelliJ IDEA 13
    ================
    Class GitCommit got renamed to GitHeavyCommit in 05f0c7e7bc87af7bf8500eda9cc2308fd07ec4dd
    GitHeavyCommit got deprecated in d9476d7ef1d1a1f331f77795c0e3c5d9e1a22f41
    new GitCommit got introduced in d9476d7ef1d1a1f331f77795c0e3c5d9e1a22f41
    Follows: appcode/130.826, idea/130.827, idea/130.828, phpstorm/130.830, pycharm/130.829, rubymine/130.832, webstorm/130.831
  -->

  <!-- please see http://confluence.jetbrains.net/display/IDEADEV/Plugin+Compatibility+with+IntelliJ+Platform+Products
       on how to target different products -->
  <depends>com.intellij.modules.lang</depends>
  <depends>Git4Idea</depends>

  <application-components>
    <component>
      <implementation-class>com.urswolfer.intellij.plugin.gerrit.push.GerritPushExtension$Proxy</implementation-class>
    </component>
  </application-components>

  <project-components>
    <component>
      <interface-class>com.intellij.openapi.components.ProjectComponent</interface-class>
      <implementation-class>com.urswolfer.intellij.plugin.gerrit.ui.GerritUpdatesNotificationComponent$Proxy</implementation-class>
    </component>
  </project-components>

  <extensions defaultExtensionNs="com.intellij">
    <checkoutProvider implementation="com.urswolfer.intellij.plugin.gerrit.extension.GerritCheckoutProvider$Proxy"/>
    <applicationService serviceInterface="com.urswolfer.intellij.plugin.gerrit.GerritSettings"
                        serviceImplementation="com.urswolfer.intellij.plugin.gerrit.GerritSettings"/>
    <vcsConfigurableProvider implementation="com.urswolfer.intellij.plugin.gerrit.ui.GerritSettingsConfigurable$Proxy"/>

    <toolWindow id="Gerrit" icon="/icons/gerrit_13x13.png" anchor="bottom"
                factoryClass="com.urswolfer.intellij.plugin.gerrit.ui.GerritToolWindowFactory"/>

    <errorHandler implementation="com.urswolfer.intellij.plugin.gerrit.errorreport.PluginErrorReportSubmitter"/>
  </extensions>

  <extensions defaultExtensionNs="Git4Idea">
    <GitHttpAuthDataProvider implementation="com.urswolfer.intellij.plugin.gerrit.extension.GerritHttpAuthDataProvider$Proxy"/>
  </extensions>

  <actions>
    <group id="Gerrit.Toolbar">
      <separator/>
    </group>

    <group id="Gerrit.ListPopup">
      <group id="Gerrit.ListPopup.Review" text="Review" icon="/toolbarDecorator/export.png" popup="true"/>
      <group id="Gerrit.ListPopup.Verify" text="Verify" icon="/debugger/watch.png" popup="true"/>
      <separator/>
    </group>

    <action id="Gerrit.CompareBranch" text="Compare with Branch"
            class="com.urswolfer.intellij.plugin.gerrit.ui.action.CompareBranchAction$Proxy">
      <add-to-group group-id="Gerrit.ListPopup" anchor="first"/>
    </action>
    <action id="Gerrit.CherryPick" text="Cherry-Pick (No Commit)"
            class="com.urswolfer.intellij.plugin.gerrit.ui.action.CherryPickAction$Proxy">
      <add-to-group group-id="Gerrit.ListPopup" anchor="after" relative-to-action="Gerrit.CompareBranch"/>
    </action>
    <action id="Gerrit.Star" text="Star"
            class="com.urswolfer.intellij.plugin.gerrit.ui.action.StarAction$Proxy">
      <add-to-group group-id="Gerrit.ListPopup" anchor="after" relative-to-action="Gerrit.CherryPick"/>
    </action>
    <action id="Gerrit.Submit" text="Submit"
            class="com.urswolfer.intellij.plugin.gerrit.ui.action.SubmitAction$Proxy">
      <add-to-group group-id="Gerrit.ListPopup" anchor="after" relative-to-action="Gerrit.ListPopup.Verify"/>
    </action>
    <action id="Gerrit.Abandon" text="Abandon"
            class="com.urswolfer.intellij.plugin.gerrit.ui.action.AbandonAction$Proxy">
      <add-to-group group-id="Gerrit.ListPopup" anchor="after" relative-to-action="Gerrit.Submit"/>
    </action>
    <action id="Gerrit.OpenInBrowser" text="Open in Gerrit"
            class="com.urswolfer.intellij.plugin.gerrit.ui.action.OpenInBrowserAction$Proxy">
      <add-to-group group-id="Gerrit.ListPopup" anchor="last"/>
    </action>

    <action id="Gerrit.Refresh" text="Refresh"
            class="com.urswolfer.intellij.plugin.gerrit.ui.action.RefreshAction$Proxy">
      <add-to-group group-id="Gerrit.Toolbar" anchor="first"/>
    </action>
    <action id="Gerrit.Settings" text="Settings"
            class="com.urswolfer.intellij.plugin.gerrit.ui.action.SettingsAction$Proxy">
      <add-to-group group-id="Gerrit.Toolbar" anchor="last"/>
    </action>
    <!-- this is just an action to test error reporting - do not enable!
    <action id="Gerrit.ThrowTestExceptionAction" text="Throw Test Exception"
            class="com.urswolfer.intellij.plugin.gerrit.errorreport.ThrowTestExceptionAction">
      <add-to-group group-id="Gerrit.Toolbar" anchor="before" relative-to-action="Gerrit.Settings"/>
    </action-->

    <action id="Gerrit.ReviewPlusTwoProxy" text="+2"
            class="com.urswolfer.intellij.plugin.gerrit.ui.action.ReviewAction$ReviewPlusTwoProxy">
      <add-to-group group-id="Gerrit.ListPopup.Review" anchor="first"/>
    </action>
    <action id="Gerrit.ReviewPlusTwoDialogProxy" text="+2..."
            class="com.urswolfer.intellij.plugin.gerrit.ui.action.ReviewAction$ReviewPlusTwoDialogProxy">
      <add-to-group group-id="Gerrit.ListPopup.Review" anchor="after" relative-to-action="Gerrit.ReviewPlusTwoProxy"/>
    </action>
    <action id="Gerrit.ReviewPlusOneProxy" text="+1"
            class="com.urswolfer.intellij.plugin.gerrit.ui.action.ReviewAction$ReviewPlusOneProxy">
      <add-to-group group-id="Gerrit.ListPopup.Review" anchor="after" relative-to-action="Gerrit.ReviewPlusTwoDialogProxy"/>
    </action>
    <action id="Gerrit.ReviewPlusOneDialogProxy" text="+1..."
            class="com.urswolfer.intellij.plugin.gerrit.ui.action.ReviewAction$ReviewPlusOneDialogProxy">
      <add-to-group group-id="Gerrit.ListPopup.Review" anchor="after" relative-to-action="Gerrit.ReviewPlusOneProxy"/>
    </action>
    <action id="Gerrit.ReviewNeutralProxy" text="0"
            class="com.urswolfer.intellij.plugin.gerrit.ui.action.ReviewAction$ReviewNeutralProxy">
      <add-to-group group-id="Gerrit.ListPopup.Review" anchor="after" relative-to-action="Gerrit.ReviewPlusOneDialogProxy"/>
    </action>
    <action id="Gerrit.ReviewNeutralDialogProxy" text="0..."
            class="com.urswolfer.intellij.plugin.gerrit.ui.action.ReviewAction$ReviewNeutralDialogProxy">
      <add-to-group group-id="Gerrit.ListPopup.Review" anchor="after" relative-to-action="Gerrit.ReviewNeutralProxy"/>
    </action>
    <action id="Gerrit.ReviewMinusOneProxy" text="-1"
            class="com.urswolfer.intellij.plugin.gerrit.ui.action.ReviewAction$ReviewMinusOneProxy">
      <add-to-group group-id="Gerrit.ListPopup.Review" anchor="after" relative-to-action="Gerrit.ReviewNeutralDialogProxy"/>
    </action>
    <action id="Gerrit.ReviewMinusOneDialogProxy" text="-1..."
            class="com.urswolfer.intellij.plugin.gerrit.ui.action.ReviewAction$ReviewMinusOneDialogProxy">
      <add-to-group group-id="Gerrit.ListPopup.Review" anchor="after" relative-to-action="Gerrit.ReviewMinusOneProxy"/>
    </action>
    <action id="Gerrit.ReviewMinusTwoProxy" text="-2"
            class="com.urswolfer.intellij.plugin.gerrit.ui.action.ReviewAction$ReviewMinusTwoProxy">
      <add-to-group group-id="Gerrit.ListPopup.Review" anchor="after" relative-to-action="Gerrit.ReviewMinusOneDialogProxy"/>
    </action>
    <action id="Gerrit.ReviewMinusTwoDialogProxy" text="-2..."
            class="com.urswolfer.intellij.plugin.gerrit.ui.action.ReviewAction$ReviewMinusTwoDialogProxy">
      <add-to-group group-id="Gerrit.ListPopup.Review" anchor="after" relative-to-action="Gerrit.ReviewMinusTwoProxy"/>
    </action>

    <action id="Gerrit.VerifyPlusOneProxy" text="+1"
            class="com.urswolfer.intellij.plugin.gerrit.ui.action.ReviewAction$VerifyPlusOneProxy">
      <add-to-group group-id="Gerrit.ListPopup.Verify" anchor="first"/>
    </action>
    <action id="Gerrit.VerifyPlusOneDialogProxy" text="+1..."
            class="com.urswolfer.intellij.plugin.gerrit.ui.action.ReviewAction$VerifyPlusOneDialogProxy">
      <add-to-group group-id="Gerrit.ListPopup.Verify" anchor="after" relative-to-action="Gerrit.VerifyPlusOneProxy"/>
    </action>
    <action id="Gerrit.VerifyNeutralProxy" text="0"
            class="com.urswolfer.intellij.plugin.gerrit.ui.action.ReviewAction$VerifyNeutralProxy">
      <add-to-group group-id="Gerrit.ListPopup.Verify" anchor="after" relative-to-action="Gerrit.VerifyPlusOneDialogProxy"/>
    </action>
    <action id="Gerrit.VerifyNeutralDialogProxy" text="0..."
            class="com.urswolfer.intellij.plugin.gerrit.ui.action.ReviewAction$VerifyNeutralDialogProxy">
      <add-to-group group-id="Gerrit.ListPopup.Verify" anchor="after" relative-to-action="Gerrit.VerifyNeutralProxy"/>
    </action>
    <action id="Gerrit.VerifyMinusOneProxy" text="-1"
            class="com.urswolfer.intellij.plugin.gerrit.ui.action.ReviewAction$VerifyMinusOneProxy">
      <add-to-group group-id="Gerrit.ListPopup.Verify" anchor="after" relative-to-action="Gerrit.VerifyNeutralDialogProxy"/>
    </action>
    <action id="Gerrit.VerifyMinusOneDialogProxy" text="-1..."
            class="com.urswolfer.intellij.plugin.gerrit.ui.action.ReviewAction$VerifyMinusOneDialogProxy">
      <add-to-group group-id="Gerrit.ListPopup.Verify" anchor="after" relative-to-action="Gerrit.VerifyMinusOneProxy"/>
    </action>
  </actions>
</idea-plugin><|MERGE_RESOLUTION|>--- conflicted
+++ resolved
@@ -207,11 +207,7 @@
   </change-notes>
 
   <!-- please see http://confluence.jetbrains.net/display/IDEADEV/Build+Number+Ranges for description -->
-<<<<<<< HEAD
   <idea-version since-build="136.1682"/>
-=======
-  <idea-version since-build="130.826" until-build="136.1681"/>
->>>>>>> 869552b7
   <!--
     IntelliJ IDEA 14
     ================
