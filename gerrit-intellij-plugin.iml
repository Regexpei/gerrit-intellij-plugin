<?xml version="1.0" encoding="UTF-8"?>
<module type="PLUGIN_MODULE" version="4">
  <component name="DevKit.ModuleBuildProperties" url="file://$MODULE_DIR$/src/main/resources/META-INF/plugin.xml" />
  <component name="NewModuleRootManager" LANGUAGE_LEVEL="JDK_1_6" inherit-compiler-output="false">
    <output url="file://$MODULE_DIR$/target/classes" />
    <output-test url="file://$MODULE_DIR$/target/test-classes" />
    <content url="file://$MODULE_DIR$">
      <sourceFolder url="file://$MODULE_DIR$/src/main/java" isTestSource="false" />
      <sourceFolder url="file://$MODULE_DIR$/src/main/resources" type="java-resource" />
      <sourceFolder url="file://$MODULE_DIR$/src/test/java" isTestSource="true" />
      <excludeFolder url="file://$MODULE_DIR$/target" />
    </content>
    <orderEntry type="inheritedJdk" />
    <orderEntry type="sourceFolder" forTests="false" />
<<<<<<< HEAD
    <orderEntry type="library" name="Maven: com.google.inject:guice:4.0-beta4" level="project" />
=======
    <orderEntry type="library" scope="PROVIDED" name="Maven: com.intellij:idea:13" level="project" />
    <orderEntry type="library" scope="PROVIDED" name="Maven: com.intellij:openapi:13" level="project" />
    <orderEntry type="library" scope="PROVIDED" name="Maven: com.intellij:util:13" level="project" />
    <orderEntry type="library" scope="PROVIDED" name="Maven: com.intellij:extensions:13" level="project" />
    <orderEntry type="library" scope="PROVIDED" name="Maven: com.intellij:annotations:13" level="project" />
    <orderEntry type="library" scope="PROVIDED" name="Maven: com.intellij:git4idea:13" level="project" />
    <orderEntry type="library" scope="PROVIDED" name="Maven: com.intellij:forms_rt:13" level="project" />
    <orderEntry type="library" name="Maven: com.google.inject:guice:4.0-beta5" level="project" />
>>>>>>> f7f75b40
    <orderEntry type="library" name="Maven: javax.inject:javax.inject:1" level="project" />
    <orderEntry type="library" name="Maven: aopalliance:aopalliance:1.0" level="project" />
    <orderEntry type="library" name="Maven: com.google.inject.extensions:guice-multibindings:4.0-beta5" level="project" />
    <orderEntry type="library" scope="PROVIDED" name="Maven: org.apache.httpcomponents:httpclient:4.4" level="project" />
    <orderEntry type="library" scope="PROVIDED" name="Maven: org.apache.httpcomponents:httpcore:4.4" level="project" />
    <orderEntry type="library" scope="PROVIDED" name="Maven: commons-codec:commons-codec:1.9" level="project" />
    <orderEntry type="library" name="Maven: com.urswolfer.gerrit.client.rest:gerrit-rest-java-client:0.8.3" level="project" />
    <orderEntry type="library" scope="PROVIDED" name="Maven: com.google.guava:guava:14.0.1" level="project" />
    <orderEntry type="library" scope="PROVIDED" name="Maven: org.jdom:jdom:1.1.3" level="project" />
    <orderEntry type="library" name="Maven: org.javassist:javassist:3.18.1-GA" level="project" />
    <orderEntry type="library" scope="TEST" name="Maven: org.testng:testng:6.8.7" level="project" />
    <orderEntry type="library" scope="TEST" name="Maven: junit:junit:4.10" level="project" />
    <orderEntry type="library" scope="TEST" name="Maven: org.hamcrest:hamcrest-core:1.1" level="project" />
    <orderEntry type="library" scope="TEST" name="Maven: org.beanshell:bsh:2.0b4" level="project" />
    <orderEntry type="library" scope="TEST" name="Maven: com.beust:jcommander:1.27" level="project" />
    <orderEntry type="library" scope="TEST" name="Maven: org.yaml:snakeyaml:1.12" level="project" />
    <orderEntry type="library" scope="TEST" name="Maven: org.easymock:easymock:3.2" level="project" />
    <orderEntry type="library" scope="TEST" name="Maven: cglib:cglib-nodep:2.2.2" level="project" />
    <orderEntry type="library" scope="TEST" name="Maven: org.objenesis:objenesis:1.3" level="project" />
    <orderEntry type="library" scope="PROVIDED" name="git4idea" level="project" />
  </component>
</module><|MERGE_RESOLUTION|>--- conflicted
+++ resolved
@@ -12,18 +12,7 @@
     </content>
     <orderEntry type="inheritedJdk" />
     <orderEntry type="sourceFolder" forTests="false" />
-<<<<<<< HEAD
-    <orderEntry type="library" name="Maven: com.google.inject:guice:4.0-beta4" level="project" />
-=======
-    <orderEntry type="library" scope="PROVIDED" name="Maven: com.intellij:idea:13" level="project" />
-    <orderEntry type="library" scope="PROVIDED" name="Maven: com.intellij:openapi:13" level="project" />
-    <orderEntry type="library" scope="PROVIDED" name="Maven: com.intellij:util:13" level="project" />
-    <orderEntry type="library" scope="PROVIDED" name="Maven: com.intellij:extensions:13" level="project" />
-    <orderEntry type="library" scope="PROVIDED" name="Maven: com.intellij:annotations:13" level="project" />
-    <orderEntry type="library" scope="PROVIDED" name="Maven: com.intellij:git4idea:13" level="project" />
-    <orderEntry type="library" scope="PROVIDED" name="Maven: com.intellij:forms_rt:13" level="project" />
     <orderEntry type="library" name="Maven: com.google.inject:guice:4.0-beta5" level="project" />
->>>>>>> f7f75b40
     <orderEntry type="library" name="Maven: javax.inject:javax.inject:1" level="project" />
     <orderEntry type="library" name="Maven: aopalliance:aopalliance:1.0" level="project" />
     <orderEntry type="library" name="Maven: com.google.inject.extensions:guice-multibindings:4.0-beta5" level="project" />
