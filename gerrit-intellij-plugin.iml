<?xml version="1.0" encoding="UTF-8"?>
<module type="PLUGIN_MODULE" version="4">
  <component name="DevKit.ModuleBuildProperties" url="file://$MODULE_DIR$/src/main/resources/META-INF/plugin.xml" />
  <component name="NewModuleRootManager" LANGUAGE_LEVEL="JDK_1_6" inherit-compiler-output="false">
    <output url="file://$MODULE_DIR$/target/classes" />
    <output-test url="file://$MODULE_DIR$/target/test-classes" />
    <content url="file://$MODULE_DIR$">
      <sourceFolder url="file://$MODULE_DIR$/src/main/java" isTestSource="false" />
      <sourceFolder url="file://$MODULE_DIR$/src/main/resources" type="java-resource" />
      <sourceFolder url="file://$MODULE_DIR$/src/test/java" isTestSource="true" />
      <excludeFolder url="file://$MODULE_DIR$/target" />
    </content>
    <orderEntry type="inheritedJdk" />
    <orderEntry type="sourceFolder" forTests="false" />
<<<<<<< HEAD
    <orderEntry type="library" scope="PROVIDED" name="Maven: com.intellij:idea:13" level="project" />
    <orderEntry type="library" scope="PROVIDED" name="Maven: com.intellij:openapi:13" level="project" />
    <orderEntry type="library" scope="PROVIDED" name="Maven: com.intellij:util:13" level="project" />
    <orderEntry type="library" scope="PROVIDED" name="Maven: com.intellij:extensions:13" level="project" />
    <orderEntry type="library" scope="PROVIDED" name="Maven: com.intellij:annotations:13" level="project" />
    <orderEntry type="library" scope="PROVIDED" name="Maven: com.intellij:git4idea:13" level="project" />
    <orderEntry type="library" scope="PROVIDED" name="Maven: com.intellij:forms_rt:13" level="project" />
    <orderEntry type="library" name="Maven: com.google.inject:guice:4.0-beta4" level="project" />
    <orderEntry type="library" name="Maven: javax.inject:javax.inject:1" level="project" />
    <orderEntry type="library" name="Maven: aopalliance:aopalliance:1.0" level="project" />
    <orderEntry type="library" name="Maven: com.google.inject.extensions:guice-multibindings:4.0-beta4" level="project" />
    <orderEntry type="library" scope="PROVIDED" name="Maven: org.apache.httpcomponents:httpclient:4.3.3" level="project" />
    <orderEntry type="library" scope="PROVIDED" name="Maven: org.apache.httpcomponents:httpcore:4.3.2" level="project" />
    <orderEntry type="library" scope="PROVIDED" name="Maven: commons-codec:commons-codec:1.6" level="project" />
    <orderEntry type="library" name="Maven: com.urswolfer.gerrit.client.rest:gerrit-rest-java-client:0.8.2" level="project" />
=======
    <orderEntry type="library" scope="PROVIDED" name="Maven: com.intellij:idea:12.1.5" level="project" />
    <orderEntry type="library" scope="PROVIDED" name="Maven: com.intellij:openapi:12.1.5" level="project" />
    <orderEntry type="library" scope="PROVIDED" name="Maven: com.intellij:util:12.1.5" level="project" />
    <orderEntry type="library" scope="PROVIDED" name="Maven: com.intellij:extensions:12.1.5" level="project" />
    <orderEntry type="library" scope="PROVIDED" name="Maven: com.intellij:annotations:12.1.5" level="project" />
    <orderEntry type="library" scope="PROVIDED" name="Maven: com.intellij:git4idea:12.1.5" level="project" />
    <orderEntry type="library" scope="PROVIDED" name="Maven: com.intellij:forms_rt:12.1.5" level="project" />
    <orderEntry type="library" name="Maven: com.google.inject:guice:4.0-beta5" level="project" />
    <orderEntry type="library" name="Maven: javax.inject:javax.inject:1" level="project" />
    <orderEntry type="library" name="Maven: aopalliance:aopalliance:1.0" level="project" />
    <orderEntry type="library" name="Maven: com.google.inject.extensions:guice-multibindings:4.0-beta5" level="project" />
    <orderEntry type="library" name="Maven: org.apache.httpcomponents:httpclient:4.4" level="project" />
    <orderEntry type="library" name="Maven: org.apache.httpcomponents:httpcore:4.4" level="project" />
    <orderEntry type="library" name="Maven: commons-codec:commons-codec:1.9" level="project" />
    <orderEntry type="library" name="Maven: com.urswolfer.gerrit.client.rest:gerrit-rest-java-client:0.8.3" level="project" />
>>>>>>> 44699b5f
    <orderEntry type="library" scope="PROVIDED" name="Maven: com.google.guava:guava:14.0.1" level="project" />
    <orderEntry type="library" scope="PROVIDED" name="Maven: org.jdom:jdom:1.1.3" level="project" />
    <orderEntry type="library" name="Maven: org.javassist:javassist:3.18.1-GA" level="project" />
    <orderEntry type="library" scope="TEST" name="Maven: org.testng:testng:6.8.7" level="project" />
    <orderEntry type="library" scope="TEST" name="Maven: junit:junit:4.10" level="project" />
    <orderEntry type="library" scope="TEST" name="Maven: org.hamcrest:hamcrest-core:1.1" level="project" />
    <orderEntry type="library" scope="TEST" name="Maven: org.beanshell:bsh:2.0b4" level="project" />
    <orderEntry type="library" scope="TEST" name="Maven: com.beust:jcommander:1.27" level="project" />
    <orderEntry type="library" scope="TEST" name="Maven: org.yaml:snakeyaml:1.12" level="project" />
    <orderEntry type="library" scope="TEST" name="Maven: org.easymock:easymock:3.2" level="project" />
    <orderEntry type="library" scope="TEST" name="Maven: cglib:cglib-nodep:2.2.2" level="project" />
    <orderEntry type="library" scope="TEST" name="Maven: org.objenesis:objenesis:1.3" level="project" />
  </component>
</module><|MERGE_RESOLUTION|>--- conflicted
+++ resolved
@@ -12,7 +12,6 @@
     </content>
     <orderEntry type="inheritedJdk" />
     <orderEntry type="sourceFolder" forTests="false" />
-<<<<<<< HEAD
     <orderEntry type="library" scope="PROVIDED" name="Maven: com.intellij:idea:13" level="project" />
     <orderEntry type="library" scope="PROVIDED" name="Maven: com.intellij:openapi:13" level="project" />
     <orderEntry type="library" scope="PROVIDED" name="Maven: com.intellij:util:13" level="project" />
@@ -20,31 +19,14 @@
     <orderEntry type="library" scope="PROVIDED" name="Maven: com.intellij:annotations:13" level="project" />
     <orderEntry type="library" scope="PROVIDED" name="Maven: com.intellij:git4idea:13" level="project" />
     <orderEntry type="library" scope="PROVIDED" name="Maven: com.intellij:forms_rt:13" level="project" />
-    <orderEntry type="library" name="Maven: com.google.inject:guice:4.0-beta4" level="project" />
-    <orderEntry type="library" name="Maven: javax.inject:javax.inject:1" level="project" />
-    <orderEntry type="library" name="Maven: aopalliance:aopalliance:1.0" level="project" />
-    <orderEntry type="library" name="Maven: com.google.inject.extensions:guice-multibindings:4.0-beta4" level="project" />
-    <orderEntry type="library" scope="PROVIDED" name="Maven: org.apache.httpcomponents:httpclient:4.3.3" level="project" />
-    <orderEntry type="library" scope="PROVIDED" name="Maven: org.apache.httpcomponents:httpcore:4.3.2" level="project" />
-    <orderEntry type="library" scope="PROVIDED" name="Maven: commons-codec:commons-codec:1.6" level="project" />
-    <orderEntry type="library" name="Maven: com.urswolfer.gerrit.client.rest:gerrit-rest-java-client:0.8.2" level="project" />
-=======
-    <orderEntry type="library" scope="PROVIDED" name="Maven: com.intellij:idea:12.1.5" level="project" />
-    <orderEntry type="library" scope="PROVIDED" name="Maven: com.intellij:openapi:12.1.5" level="project" />
-    <orderEntry type="library" scope="PROVIDED" name="Maven: com.intellij:util:12.1.5" level="project" />
-    <orderEntry type="library" scope="PROVIDED" name="Maven: com.intellij:extensions:12.1.5" level="project" />
-    <orderEntry type="library" scope="PROVIDED" name="Maven: com.intellij:annotations:12.1.5" level="project" />
-    <orderEntry type="library" scope="PROVIDED" name="Maven: com.intellij:git4idea:12.1.5" level="project" />
-    <orderEntry type="library" scope="PROVIDED" name="Maven: com.intellij:forms_rt:12.1.5" level="project" />
     <orderEntry type="library" name="Maven: com.google.inject:guice:4.0-beta5" level="project" />
     <orderEntry type="library" name="Maven: javax.inject:javax.inject:1" level="project" />
     <orderEntry type="library" name="Maven: aopalliance:aopalliance:1.0" level="project" />
     <orderEntry type="library" name="Maven: com.google.inject.extensions:guice-multibindings:4.0-beta5" level="project" />
-    <orderEntry type="library" name="Maven: org.apache.httpcomponents:httpclient:4.4" level="project" />
-    <orderEntry type="library" name="Maven: org.apache.httpcomponents:httpcore:4.4" level="project" />
-    <orderEntry type="library" name="Maven: commons-codec:commons-codec:1.9" level="project" />
+    <orderEntry type="library" scope="PROVIDED" name="Maven: org.apache.httpcomponents:httpclient:4.4" level="project" />
+    <orderEntry type="library" scope="PROVIDED" name="Maven: org.apache.httpcomponents:httpcore:4.4" level="project" />
+    <orderEntry type="library" scope="PROVIDED" name="Maven: commons-codec:commons-codec:1.9" level="project" />
     <orderEntry type="library" name="Maven: com.urswolfer.gerrit.client.rest:gerrit-rest-java-client:0.8.3" level="project" />
->>>>>>> 44699b5f
     <orderEntry type="library" scope="PROVIDED" name="Maven: com.google.guava:guava:14.0.1" level="project" />
     <orderEntry type="library" scope="PROVIDED" name="Maven: org.jdom:jdom:1.1.3" level="project" />
     <orderEntry type="library" name="Maven: org.javassist:javassist:3.18.1-GA" level="project" />
